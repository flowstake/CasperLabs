package io.casperlabs.casper.api

<<<<<<< HEAD
import cats.Monad
import cats.effect.{Concurrent, Sync}
import cats.effect.concurrent.Semaphore
=======
import cats.{Id, Monad}
import cats.data.StateT
import cats.effect.Sync
>>>>>>> f8e8a266
import cats.implicits._
import cats.mtl._
import cats.mtl.implicits._
import com.google.protobuf.ByteString
import io.casperlabs.blockstorage.{BlockDagRepresentation, BlockStore}
import io.casperlabs.casper.Estimator.BlockHash
import io.casperlabs.casper.MultiParentCasper.ignoreDoppelgangerCheck
import io.casperlabs.casper.MultiParentCasperRef.MultiParentCasperRef
import io.casperlabs.casper._
import io.casperlabs.casper.protocol._
import io.casperlabs.casper.util.ProtoUtil
import io.casperlabs.crypto.codec.Base16
import io.casperlabs.crypto.hash.Blake2b512Random
<<<<<<< HEAD
import io.casperlabs.shared.Log
=======
import io.casperlabs.graphz._
import io.casperlabs.shared.{Log, SyncLock}
import monix.execution.Scheduler
import scodec.Codec

import scala.collection.immutable
import io.casperlabs.catscontrib._
import io.casperlabs.catscontrib.ski._
>>>>>>> f8e8a266

object BlockAPI {

  def deploy[F[_]: Monad: MultiParentCasperRef: Log](d: DeployData): F[DeployServiceResponse] = {
    def casperDeploy(implicit casper: MultiParentCasper[F]): F[DeployServiceResponse] =
      for {
        r <- MultiParentCasper[F].deploy(d)
        re <- r match {
               case Right(_)  => DeployServiceResponse(success = true, "Success!").pure[F]
               case Left(err) => DeployServiceResponse(success = false, err.getMessage).pure[F]
             }
      } yield re

    MultiParentCasperRef
      .withCasper[F, DeployServiceResponse](
        casperDeploy(_),
        DeployServiceResponse(success = false, s"Error: Casper instance not available")
      )
  }

  def createBlock[F[_]: Concurrent: MultiParentCasperRef: Log](
      blockApiLock: Semaphore[F]
  ): F[DeployServiceResponse] =
    MultiParentCasperRef.withCasper[F, DeployServiceResponse](
      casper => {
        Sync[F].bracket(blockApiLock.tryAcquire) {
          case true =>
            for {
              maybeBlock <- casper.createBlock
              result <- maybeBlock match {
                         case err: NoBlock =>
                           DeployServiceResponse(
                             success = false,
                             s"Error while creating block: $err"
                           ).pure[F]
                         case Created(block) =>
                           casper
                             .addBlock(block, ignoreDoppelgangerCheck[F])
                             .map(addResponse(_, block))
                       }
            } yield result
          case false =>
            DeployServiceResponse(success = false, "Error: There is another propose in progress.")
              .pure[F]
        } { _ =>
          blockApiLock.release
        }
      },
      default = DeployServiceResponse(success = false, "Error: Casper instance not available")
    )

  // FIX: Not used at the moment - in RChain it's being used in method like `getListeningName*`
  private def getMainChainFromTip[F[_]: Monad: MultiParentCasper: Log: SafetyOracle: BlockStore](
      depth: Int
  ): F[IndexedSeq[BlockMessage]] =
    for {
      dag       <- MultiParentCasper[F].blockDag
      estimates <- MultiParentCasper[F].estimator(dag)
      tip       = estimates.head
      mainChain <- ProtoUtil.getMainChainUntilDepth[F](tip, IndexedSeq.empty[BlockMessage], depth)
    } yield mainChain

  // TOOD extract common code from show blocks
  def visualizeBlocks[F[_]: Monad: Sync: MultiParentCasperRef: Log: SafetyOracle: BlockStore](
      d: Option[Int] = None
  ): F[String] = {

    type Effect[A] = StateT[Id, StringBuffer, A]
    implicit val ser = new StringSerializer[Effect]
    case class Acc(timeseries: List[Long] = List.empty, graph: Effect[Graphz[Effect]])

    def casperResponse(implicit casper: MultiParentCasper[F]): F[String] =
      for {
        dag         <- MultiParentCasper[F].blockDag
        maxHeight   <- dag.topoSort(0L).map(_.length - 1)
        depth       = d.getOrElse(maxHeight)
        startHeight = math.max(0, maxHeight - depth)
        topoSort    <- dag.topoSortTail(depth)
        acc <- topoSort.foldM(Acc(graph = Graphz[Effect]("DAG", DiGraph, rankdir = Some(BT)))) {
                case (acc, blockHashes) =>
                  for {
                    blocks    <- blockHashes.traverse(ProtoUtil.unsafeGetBlock[F])
                    timeEntry = blocks.head.getBody.getState.blockNumber
                    maybeLvl0 = if (timeEntry != 1) None
                    else
                      Some(for {
                        g       <- Graphz.subgraph[Effect](s"lvl0", DiGraph, rank = Some(Same))
                        _       <- g.node("0")
                        genesis = blocks.head.getHeader.parentsHashList.head
                        _       <- g.node(name = PrettyPrinter.buildString(genesis), shape = Msquare)
                        _       <- g.close
                      } yield g)

                    lvlGraph = for {
                      g <- Graphz.subgraph[Effect](s"lvl$timeEntry", DiGraph, rank = Some(Same))
                      _ <- g.node(timeEntry.toString)
                      _ <- blocks.traverse(
                            b => g.node(name = PrettyPrinter.buildString(b.blockHash), shape = Box)
                          )
                      _ <- g.close
                    } yield g
                    graph = for {
                      g <- acc.graph
                      _ <- maybeLvl0.getOrElse(().pure[Effect])
                      _ <- g.subgraph(lvlGraph)
                      _ <- blocks.traverse(
                            b =>
                              b.getHeader.parentsHashList.toList
                                .map(PrettyPrinter.buildString)
                                .traverse { parentHash =>
                                  g.edge(PrettyPrinter.buildString(b.blockHash) -> parentHash)
                                }
                          )
                    } yield g
                  } yield {
                    val timeEntries = timeEntry :: maybeLvl0.map(kp(0L)).toList
                    acc.copy(
                      timeseries = timeEntries ++ acc.timeseries,
                      graph = graph
                    )
                  }

              }
        result <- Sync[F].delay {

                   val times = acc.timeseries.sorted.map(_.toString)

                   val timeseries: Effect[Graphz[Effect]] = for {
                     g     <- Graphz.subgraph[Effect]("timeseries", DiGraph)
                     _     <- times.traverse(n => g.node(name = n, shape = PlainText))
                     edges = times.zip(times.drop(1))
                     _     <- edges.traverse(g.edge)
                     _     <- g.close
                   } yield g

                   val finalGraph: Effect[Graphz[Effect]] = for {
                     g <- acc.graph
                     _ <- g.subgraph(timeseries)
                     _ <- g.close
                   } yield g
                   finalGraph.runS(new StringBuffer).toString
                 }
      } yield result

    MultiParentCasperRef.withCasper[F, String](
      casperResponse(_),
      "no casper"
    )
  }

  def showBlocks[F[_]: Monad: MultiParentCasperRef: Log: SafetyOracle: BlockStore](
      depth: Int
  ): F[List[BlockInfoWithoutTuplespace]] = {
    def casperResponse(implicit casper: MultiParentCasper[F]) =
      for {
        dag <- MultiParentCasper[F].blockDag
        flattenedBlockInfosUntilDepth <- getFlattenedBlockInfosUntilDepth[F](
                                          depth,
                                          dag
                                        )
      } yield flattenedBlockInfosUntilDepth.reverse

    MultiParentCasperRef.withCasper[F, List[BlockInfoWithoutTuplespace]](
      casperResponse(_),
      List.empty[BlockInfoWithoutTuplespace]
    )
  }

  private def getFlattenedBlockInfosUntilDepth[F[_]: Monad: MultiParentCasper: Log: SafetyOracle: BlockStore](
      depth: Int,
      dag: BlockDagRepresentation[F]
  ): F[List[BlockInfoWithoutTuplespace]] =
    for {
      topoSort <- dag.topoSortTail(depth)
      result <- topoSort.foldM(List.empty[BlockInfoWithoutTuplespace]) {
                 case (blockInfosAtHeightAcc, blockHashesAtHeight) =>
                   for {
                     blocksAtHeight     <- blockHashesAtHeight.traverse(ProtoUtil.unsafeGetBlock[F])
                     blockInfosAtHeight <- blocksAtHeight.traverse(getBlockInfoWithoutTuplespace[F])
                   } yield blockInfosAtHeightAcc ++ blockInfosAtHeight
               }
    } yield result

  def showMainChain[F[_]: Monad: MultiParentCasperRef: Log: SafetyOracle: BlockStore](
      depth: Int
  ): F[List[BlockInfoWithoutTuplespace]] = {
    def casperResponse(implicit casper: MultiParentCasper[F]) =
      for {
        dag        <- MultiParentCasper[F].blockDag
        estimates  <- MultiParentCasper[F].estimator(dag)
        tip        = estimates.head
        mainChain  <- ProtoUtil.getMainChainUntilDepth[F](tip, IndexedSeq.empty[BlockMessage], depth)
        blockInfos <- mainChain.toList.traverse(getBlockInfoWithoutTuplespace[F])
      } yield blockInfos

    MultiParentCasperRef.withCasper[F, List[BlockInfoWithoutTuplespace]](
      casperResponse(_),
      List.empty[BlockInfoWithoutTuplespace]
    )
  }

  // TODO: Replace with call to BlockStore
  def findBlockWithDeploy[F[_]: Monad: MultiParentCasperRef: Log: SafetyOracle: BlockStore](
      user: ByteString,
      timestamp: Long
  ): F[BlockQueryResponse] = {
    def casperResponse(implicit casper: MultiParentCasper[F]): F[BlockQueryResponse] =
      for {
        dag                <- MultiParentCasper[F].blockDag
        allBlocksTopoSort  <- dag.topoSort(0L)
        maybeBlock         <- findBlockWithDeploy[F](allBlocksTopoSort.flatten.reverse, user, timestamp)
        blockQueryResponse <- maybeBlock.traverse(getFullBlockInfo[F])
      } yield
        blockQueryResponse.fold(
          BlockQueryResponse(
            status = s"Error: Failure to find block containing deploy signed by ${PrettyPrinter
              .buildString(user)} with timestamp ${timestamp.toString}"
          )
        )(
          blockInfo =>
            BlockQueryResponse(
              status = "Success",
              blockInfo = Some(blockInfo)
            )
        )

    MultiParentCasperRef.withCasper[F, BlockQueryResponse](
      casperResponse(_),
      BlockQueryResponse(status = "Error: Casper instance not available")
    )
  }

  private def findBlockWithDeploy[F[_]: Monad: Log: BlockStore](
      blockHashes: Vector[BlockHash],
      user: ByteString,
      timestamp: Long
  ): F[Option[BlockMessage]] =
    blockHashes.toStream
      .traverse(ProtoUtil.unsafeGetBlock[F](_))
      .map(blocks => blocks.find(ProtoUtil.containsDeploy(_, user, timestamp)))

  def showBlock[F[_]: Monad: MultiParentCasperRef: Log: SafetyOracle: BlockStore](
      q: BlockQuery
  ): F[BlockQueryResponse] = {
    def casperResponse(implicit casper: MultiParentCasper[F]) =
      for {
        dag        <- MultiParentCasper[F].blockDag
        maybeBlock <- getBlock[F](q, dag)
        blockQueryResponse <- maybeBlock match {
                               case Some(block) =>
                                 for {
                                   blockInfo <- getFullBlockInfo[F](block)
                                 } yield
                                   BlockQueryResponse(
                                     status = "Success",
                                     blockInfo = Some(blockInfo)
                                   )
                               case None =>
                                 BlockQueryResponse(
                                   status = s"Error: Failure to find block with hash ${q.hash}"
                                 ).pure[F]
                             }
      } yield blockQueryResponse

    MultiParentCasperRef.withCasper[F, BlockQueryResponse](
      casperResponse(_),
      BlockQueryResponse(status = "Error: Casper instance not available")
    )
  }

  private def getBlockInfo[A, F[_]: Monad: MultiParentCasper: SafetyOracle: BlockStore](
      block: BlockMessage,
      constructor: (
          BlockMessage,
          Long,
          Int,
          BlockHash,
          Long,
          BlockHash,
          Seq[BlockHash],
          Float,
          Float
      ) => F[A]
  ): F[A] =
    for {
      dag         <- MultiParentCasper[F].blockDag
      header      = block.header.getOrElse(Header.defaultInstance)
      version     = header.version
      deployCount = header.deployCount
      tsHash = ProtoUtil.tuplespace(block) match {
        case Some(hash) => hash
        case None       => ByteString.EMPTY
      }
      timestamp                = header.timestamp
      mainParent               = header.parentsHashList.headOption.getOrElse(ByteString.EMPTY)
      parentsHashList          = header.parentsHashList
      normalizedFaultTolerance <- SafetyOracle[F].normalizedFaultTolerance(dag, block.blockHash)
      initialFault             <- MultiParentCasper[F].normalizedInitialFault(ProtoUtil.weightMap(block))
      blockInfo <- constructor(
                    block,
                    version,
                    deployCount,
                    tsHash,
                    timestamp,
                    mainParent,
                    parentsHashList,
                    normalizedFaultTolerance,
                    initialFault
                  )
    } yield blockInfo

  private def getFullBlockInfo[F[_]: Monad: MultiParentCasper: SafetyOracle: BlockStore](
      block: BlockMessage
  ): F[BlockInfo] = getBlockInfo[BlockInfo, F](block, constructBlockInfo[F])
  private def getBlockInfoWithoutTuplespace[F[_]: Monad: MultiParentCasper: SafetyOracle: BlockStore](
      block: BlockMessage
  ): F[BlockInfoWithoutTuplespace] =
    getBlockInfo[BlockInfoWithoutTuplespace, F](block, constructBlockInfoWithoutTuplespace[F])

  private def constructBlockInfo[F[_]: Monad: MultiParentCasper: SafetyOracle: BlockStore](
      block: BlockMessage,
      version: Long,
      deployCount: Int,
      tsHash: BlockHash,
      timestamp: Long,
      mainParent: BlockHash,
      parentsHashList: Seq[BlockHash],
      normalizedFaultTolerance: Float,
      initialFault: Float
  ): F[BlockInfo] =
    for {
      tsDesc <- MultiParentCasper[F].storageContents(tsHash)
    } yield
      BlockInfo(
        blockHash = PrettyPrinter.buildStringNoLimit(block.blockHash),
        blockSize = block.serializedSize.toString,
        blockNumber = ProtoUtil.blockNumber(block),
        version = version,
        deployCount = deployCount,
        tupleSpaceHash = PrettyPrinter.buildStringNoLimit(tsHash),
        tupleSpaceDump = tsDesc,
        timestamp = timestamp,
        faultTolerance = normalizedFaultTolerance - initialFault,
        mainParentHash = PrettyPrinter.buildStringNoLimit(mainParent),
        parentsHashList = parentsHashList.map(PrettyPrinter.buildStringNoLimit),
        sender = PrettyPrinter.buildStringNoLimit(block.sender),
        shardId = block.shardId
      )

  private def constructBlockInfoWithoutTuplespace[F[_]: Monad: MultiParentCasper: SafetyOracle: BlockStore](
      block: BlockMessage,
      version: Long,
      deployCount: Int,
      tsHash: BlockHash,
      timestamp: Long,
      mainParent: BlockHash,
      parentsHashList: Seq[BlockHash],
      normalizedFaultTolerance: Float,
      initialFault: Float
  ): F[BlockInfoWithoutTuplespace] =
    BlockInfoWithoutTuplespace(
      blockHash = PrettyPrinter.buildStringNoLimit(block.blockHash),
      blockSize = block.serializedSize.toString,
      blockNumber = ProtoUtil.blockNumber(block),
      version = version,
      deployCount = deployCount,
      tupleSpaceHash = PrettyPrinter.buildStringNoLimit(tsHash),
      timestamp = timestamp,
      faultTolerance = normalizedFaultTolerance - initialFault,
      mainParentHash = PrettyPrinter.buildStringNoLimit(mainParent),
      parentsHashList = parentsHashList.map(PrettyPrinter.buildStringNoLimit),
      sender = PrettyPrinter.buildStringNoLimit(block.sender)
    ).pure[F]

  private def getBlock[F[_]: Monad: MultiParentCasper: BlockStore](
      q: BlockQuery,
      dag: BlockDagRepresentation[F]
  ): F[Option[BlockMessage]] =
    for {
      findResult <- BlockStore[F].find(h => {
                     Base16.encode(h.toByteArray).startsWith(q.hash)
                   })
    } yield
      findResult.headOption match {
        case Some((_, block)) =>
          Some(block)
        case None =>
          none[BlockMessage]
      }

  private def addResponse(status: BlockStatus, block: BlockMessage): DeployServiceResponse =
    status match {
      case _: InvalidBlock =>
        DeployServiceResponse(success = false, s"Failure! Invalid block: $status")
      case _: ValidBlock =>
        val hash = PrettyPrinter.buildString(block.blockHash)
        DeployServiceResponse(success = true, s"Success! Block $hash created and added.")
      case BlockException(ex) =>
        DeployServiceResponse(success = false, s"Error during block processing: $ex")
      case Processing =>
        DeployServiceResponse(
          success = false,
          "No action taken since other thread is already processing the block."
        )
    }

  def previewPrivateNames[F[_]: Monad: Log](
      user: ByteString,
      timestamp: Long,
      nameQty: Int
  ): F[PrivateNamePreviewResponse] = {
    val seed    = DeployData().withUser(user).withTimestamp(timestamp)
    val rand    = Blake2b512Random(DeployData.toByteArray(seed))
    val safeQty = nameQty min 1024
    val ids     = (0 until safeQty).map(_ => ByteString.copyFrom(rand.next()))
    PrivateNamePreviewResponse(ids).pure[F]
  }
}<|MERGE_RESOLUTION|>--- conflicted
+++ resolved
@@ -1,14 +1,9 @@
 package io.casperlabs.casper.api
 
-<<<<<<< HEAD
-import cats.Monad
+import cats.{Id, Monad}
+import cats.data.StateT
 import cats.effect.{Concurrent, Sync}
 import cats.effect.concurrent.Semaphore
-=======
-import cats.{Id, Monad}
-import cats.data.StateT
-import cats.effect.Sync
->>>>>>> f8e8a266
 import cats.implicits._
 import cats.mtl._
 import cats.mtl.implicits._
@@ -22,18 +17,9 @@
 import io.casperlabs.casper.util.ProtoUtil
 import io.casperlabs.crypto.codec.Base16
 import io.casperlabs.crypto.hash.Blake2b512Random
-<<<<<<< HEAD
+import io.casperlabs.graphz._
 import io.casperlabs.shared.Log
-=======
-import io.casperlabs.graphz._
-import io.casperlabs.shared.{Log, SyncLock}
-import monix.execution.Scheduler
-import scodec.Codec
-
-import scala.collection.immutable
-import io.casperlabs.catscontrib._
 import io.casperlabs.catscontrib.ski._
->>>>>>> f8e8a266
 
 object BlockAPI {
 
@@ -97,7 +83,7 @@
     } yield mainChain
 
   // TOOD extract common code from show blocks
-  def visualizeBlocks[F[_]: Monad: Sync: MultiParentCasperRef: Log: SafetyOracle: BlockStore](
+  def visualizeBlocks[F[_]: Sync: MultiParentCasperRef: Log: SafetyOracle: BlockStore](
       d: Option[Int] = None
   ): F[String] = {
 
