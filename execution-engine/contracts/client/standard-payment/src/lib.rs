--- conflicted
+++ resolved
@@ -3,12 +3,8 @@
 #[macro_use]
 extern crate alloc;
 extern crate contract_ffi;
-<<<<<<< HEAD
+
 use contract_ffi::contract_api::{self, Error, PurseTransferResult};
-=======
-
-use contract_ffi::contract_api::{self, PurseTransferResult};
->>>>>>> 2597c470
 use contract_ffi::value::account::PurseId;
 use contract_ffi::value::U512;
 
@@ -18,25 +14,12 @@
     Amount = 0,
 }
 
-<<<<<<< HEAD
-=======
-enum Error {
-    GetPosURef = 1,
-    Transfer = 2,
-}
-
->>>>>>> 2597c470
 #[no_mangle]
 pub extern "C" fn call() {
     let amount: U512 = contract_api::get_arg(Arg::Amount as u32);
     let main_purse: PurseId = contract_api::main_purse();
 
-<<<<<<< HEAD
     let pos_pointer = contract_api::get_pos();
-=======
-    let pos_pointer =
-        contract_api::get_pos().unwrap_or_else(|| contract_api::revert(Error::GetPosURef as u32));
->>>>>>> 2597c470
 
     let payment_purse: PurseId =
         contract_api::call_contract(pos_pointer, &(GET_PAYMENT_PURSE,), &vec![]);
