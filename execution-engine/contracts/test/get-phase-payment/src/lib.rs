#![no_std]

extern crate contract_ffi;
extern crate core;

use contract_ffi::contract_api::{self, Error, PurseTransferResult};
use contract_ffi::execution::Phase;
use contract_ffi::value::account::PurseId;
use contract_ffi::value::{Value, U512};
use core::convert::TryInto;

const GET_PAYMENT_PURSE: &str = "get_payment_purse";

fn standard_payment(amount: U512) {
    let main_purse = contract_api::main_purse();

    let pos_pointer = contract_api::get_pos();

<<<<<<< HEAD
    let payment_purse: PurseId = contract_api::call_contract(pos_contract, &(GET_PAYMENT_PURSE,));
=======
    let payment_purse: PurseId =
        contract_api::call_contract(pos_pointer, &(GET_PAYMENT_PURSE,), &vec![]);
>>>>>>> b6b9c733

    if let PurseTransferResult::TransferError =
        contract_api::transfer_from_purse_to_purse(main_purse, payment_purse, amount)
    {
        contract_api::revert(Error::Transfer.into());
    }
}

#[no_mangle]
pub extern "C" fn call() {
<<<<<<< HEAD
    // TODO(mpapiersk): Identify additional Value variants
    let known_phase: Phase = contract_api::get_arg::<Value>(0).try_into().unwrap();
=======
    let known_phase: Phase = match contract_api::get_arg(0) {
        Some(Ok(data)) => data,
        Some(Err(_)) => contract_api::revert(Error::InvalidArgument.into()),
        None => contract_api::revert(Error::MissingArgument.into()),
    };
>>>>>>> b6b9c733
    let get_phase = contract_api::get_phase();
    assert_eq!(
        get_phase, known_phase,
        "get_phase did not return known_phase"
    );

    standard_payment(U512::from(10_000_000));
}<|MERGE_RESOLUTION|>--- conflicted
+++ resolved
@@ -16,12 +16,7 @@
 
     let pos_pointer = contract_api::get_pos();
 
-<<<<<<< HEAD
     let payment_purse: PurseId = contract_api::call_contract(pos_contract, &(GET_PAYMENT_PURSE,));
-=======
-    let payment_purse: PurseId =
-        contract_api::call_contract(pos_pointer, &(GET_PAYMENT_PURSE,), &vec![]);
->>>>>>> b6b9c733
 
     if let PurseTransferResult::TransferError =
         contract_api::transfer_from_purse_to_purse(main_purse, payment_purse, amount)
@@ -32,16 +27,11 @@
 
 #[no_mangle]
 pub extern "C" fn call() {
-<<<<<<< HEAD
-    // TODO(mpapiersk): Identify additional Value variants
-    let known_phase: Phase = contract_api::get_arg::<Value>(0).try_into().unwrap();
-=======
     let known_phase: Phase = match contract_api::get_arg(0) {
         Some(Ok(data)) => data,
         Some(Err(_)) => contract_api::revert(Error::InvalidArgument.into()),
         None => contract_api::revert(Error::MissingArgument.into()),
     };
->>>>>>> b6b9c733
     let get_phase = contract_api::get_phase();
     assert_eq!(
         get_phase, known_phase,
