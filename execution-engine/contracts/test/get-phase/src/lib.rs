--- conflicted
+++ resolved
@@ -10,16 +10,11 @@
 
 #[no_mangle]
 pub extern "C" fn call() {
-<<<<<<< HEAD
-    // TODO(mpapierski): Identify additional Value variants
-    let known_phase: Phase = contract_api::get_arg::<Value>(0).try_into().unwrap();
-=======
     let known_phase: Phase = match contract_api::get_arg(0) {
         Some(Ok(data)) => data,
         Some(Err(_)) => contract_api::revert(Error::InvalidArgument.into()),
         None => contract_api::revert(Error::MissingArgument.into()),
     };
->>>>>>> b6b9c733
     let get_phase = contract_api::get_phase();
     assert_eq!(
         get_phase, known_phase,
