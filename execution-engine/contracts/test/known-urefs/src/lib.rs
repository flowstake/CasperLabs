#![no_std]
#![feature(cell_update)]

extern crate alloc;
extern crate contract_ffi;

use alloc::string::{String, ToString};

use contract_ffi::contract_api;
use contract_ffi::key::Key;
use contract_ffi::value::U512;

#[no_mangle]
pub extern "C" fn call() {
    let initi_uref_num = 2; // TODO: this is very brittle as it breaks whenever we add another default uref

<<<<<<< HEAD
    // Account starts with FOUR known urefs: genesis_acct, mint public uref, mint
    // private uref, pos public uref & pos private uref.
    if contract_api::list_known_urefs().len() != initi_uref_num {
        contract_api::revert(201);
=======
    // Account starts with two known urefs: mint uref & pos uref
    if list_known_urefs().len() != initi_uref_num {
        revert(201);
>>>>>>> 2597c470
    }

    // Add new urefs
    let hello_world_key: Key = contract_api::new_turef(String::from("Hello, world!")).into();
    contract_api::add_uref("hello-world", &hello_world_key);
    assert_eq!(contract_api::list_known_urefs().len(), initi_uref_num + 1);

    // Verify if the uref is present
    assert!(contract_api::has_uref("hello-world"));

    let big_value_key: Key = contract_api::new_turef(U512::max_value()).into();
    contract_api::add_uref("big-value", &big_value_key);

    assert_eq!(contract_api::list_known_urefs().len(), initi_uref_num + 2);

    // Read data hidden behind `URef1` uref
    let hello_world: String = contract_api::read(
        contract_api::list_known_urefs()
            .get("hello-world")
            .expect("Unable to get hello-world")
            .to_turef()
            .expect("Unable to convert to turef"),
    )
    .expect("Unable to deserialize TURef")
    .expect("Unable to find value");
    assert_eq!(hello_world, "Hello, world!");

    // Read data through dedicated FFI function
    let uref1 = contract_api::get_uref("hello-world").unwrap_or_else(|| contract_api::revert(100));
    let turef = uref1
        .to_turef()
        .unwrap_or_else(|| contract_api::revert(101));
    let hello_world = contract_api::read(turef);
    assert_eq!(hello_world, Ok(Some("Hello, world!".to_string())));

    // Remove uref
    contract_api::remove_uref("hello-world");
    assert!(!contract_api::has_uref("hello-world"));

    // Confirm URef2 is still there
    assert!(contract_api::has_uref("big-value"));

    // Get the big value back
    let big_value_key =
        contract_api::get_uref("big-value").unwrap_or_else(|| contract_api::revert(102));
    let big_value_ref = big_value_key
        .to_turef()
        .expect("Unable to get turef for big-value");
    let big_value = contract_api::read(big_value_ref);
    assert_eq!(big_value, Ok(Some(U512::max_value())));

    // Increase by 1
    contract_api::add(big_value_ref, U512::one());
    let new_big_value = contract_api::read(big_value_ref);
    assert_eq!(new_big_value, Ok(Some(U512::zero())));

    // I can overwrite some data under the pointer
    contract_api::write(big_value_ref, U512::from(123_456_789u64));
    let new_value = contract_api::read(big_value_ref);
    assert_eq!(new_value, Ok(Some(U512::from(123_456_789u64))));

    // Try to remove non existing uref which shouldn't fail
    contract_api::remove_uref("hello-world");
    // Remove a valid uref
    contract_api::remove_uref("big-value");

    // Cleaned up state
    assert!(!contract_api::has_uref("hello-world"));
    assert!(!contract_api::has_uref("big-value"));
    assert_eq!(contract_api::list_known_urefs().len(), initi_uref_num);
}<|MERGE_RESOLUTION|>--- conflicted
+++ resolved
@@ -14,16 +14,9 @@
 pub extern "C" fn call() {
     let initi_uref_num = 2; // TODO: this is very brittle as it breaks whenever we add another default uref
 
-<<<<<<< HEAD
-    // Account starts with FOUR known urefs: genesis_acct, mint public uref, mint
-    // private uref, pos public uref & pos private uref.
+    // Account starts with two known urefs: mint uref & pos uref
     if contract_api::list_known_urefs().len() != initi_uref_num {
         contract_api::revert(201);
-=======
-    // Account starts with two known urefs: mint uref & pos uref
-    if list_known_urefs().len() != initi_uref_num {
-        revert(201);
->>>>>>> 2597c470
     }
 
     // Add new urefs
