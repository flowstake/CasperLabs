--- conflicted
+++ resolved
@@ -1,15 +1,12 @@
-use contract_ffi::key::Key;
-use contract_ffi::value::{U512, Value};
-use contract_ffi::value::account::PublicKey;
-use engine_core::engine_state::MAX_PAYMENT;
 use std::collections::HashMap;
 
+use contract_ffi::key::Key;
+use contract_ffi::value::account::PublicKey;
+use contract_ffi::value::{Value, U512};
+use engine_core::engine_state::MAX_PAYMENT;
+
 use crate::support::test_support::{
-<<<<<<< HEAD
-    DEFAULT_BLOCK_TIME, STANDARD_PAYMENT_CONTRACT, WasmTestBuilder,
-=======
     InMemoryWasmTestBuilder, DEFAULT_BLOCK_TIME, STANDARD_PAYMENT_CONTRACT,
->>>>>>> c78e35f4
 };
 
 const CREATE: &str = "create";
@@ -42,7 +39,7 @@
         .exec_with_args(
             GENESIS_ADDR,
             STANDARD_PAYMENT_CONTRACT,
-            (U512::from(MAX_PAYMENT), ),
+            (U512::from(MAX_PAYMENT),),
             CONTRACT_TRANSFER,
             account_1_creation_args,
             DEFAULT_BLOCK_TIME,
@@ -53,7 +50,7 @@
         .exec_with_args(
             GENESIS_ADDR,
             STANDARD_PAYMENT_CONTRACT,
-            (U512::from(MAX_PAYMENT), ),
+            (U512::from(MAX_PAYMENT),),
             CONTRACT_TRANSFER,
             account_2_creation_args,
             DEFAULT_BLOCK_TIME,
@@ -89,9 +86,9 @@
         .exec_with_args(
             ACCOUNT_2_ADDR,
             STANDARD_PAYMENT_CONTRACT,
-            (U512::from(MAX_PAYMENT), ),
+            (U512::from(MAX_PAYMENT),),
             CONTRACT_ESCALATE,
-            (contract, ),
+            (contract,),
             DEFAULT_BLOCK_TIME,
             [4u8; 32],
         )
