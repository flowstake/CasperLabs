use std::collections::HashMap;

use contract_ffi::base16;
use contract_ffi::key::Key;
use contract_ffi::value::account::PublicKey;
use contract_ffi::value::account::PurseId;
use contract_ffi::value::{Value, U512};

use engine_core::engine_state::genesis::POS_BONDING_PURSE;
use engine_core::engine_state::CONV_RATE;
use engine_core::engine_state::MAX_PAYMENT;
use engine_shared::motes::Motes;
use engine_shared::transform::Transform;

use crate::support::test_support::{
    self, InMemoryWasmTestBuilder, DEFAULT_BLOCK_TIME, STANDARD_PAYMENT_CONTRACT,
};
use crate::test::DEFAULT_PAYMENT;

const GENESIS_ADDR: [u8; 32] = [6u8; 32];
const ACCOUNT_1_ADDR: [u8; 32] = [1u8; 32];

fn get_pos_purse_id_by_name(
    builder: &InMemoryWasmTestBuilder,
    purse_name: &str,
) -> Option<PurseId> {
    let pos_contract = builder.get_pos_contract();

    pos_contract
        .urefs_lookup()
        .get(purse_name)
        .and_then(Key::as_uref)
        .map(|u| PurseId::new(*u))
}

fn get_pos_bonding_purse_balance(builder: &InMemoryWasmTestBuilder) -> U512 {
    let purse_id = get_pos_purse_id_by_name(builder, POS_BONDING_PURSE)
        .expect("should find PoS payment purse");
    builder.get_purse_balance(purse_id)
}

const GENESIS_VALIDATOR_STAKE: u64 = 50_000;
<<<<<<< HEAD
const ACCOUNT_1_SEED_AMOUNT: u64 = MAX_PAYMENT * 3;
=======
const ACCOUNT_1_SEED_AMOUNT: u64 = 100_000_000 * 2;
>>>>>>> b6b9c733

const GENESIS_ACCOUNT_STAKE: u64 = 100_000;
const ACCOUNT_1_STAKE: u64 = 42_000;
const ACCOUNT_1_UNBOND_1: u64 = 22_000;
const ACCOUNT_1_UNBOND_2: u64 = 20_000;
const GENESIS_ACCOUNT_UNBOND_1: u64 = 45_000;
const GENESIS_ACCOUNT_UNBOND_2: u64 = 55_000;

const TEST_BOND: &str = "bond";
const TEST_BOND_FROM_MAIN_PURSE: &str = "bond-from-main-purse";
const TEST_SEED_NEW_ACCOUNT: &str = "seed_new_account";
const TEST_UNBOND: &str = "unbond";

#[ignore]
#[test]
fn should_run_successful_bond_and_unbond() {
    let genesis_account_key = Key::Account(GENESIS_ADDR);
    let genesis_validators = {
        let mut result = HashMap::new();
        result.insert(
            PublicKey::new([42; 32]),
            U512::from(GENESIS_VALIDATOR_STAKE),
        );
        result
    };

    let result = InMemoryWasmTestBuilder::default()
        .run_genesis(GENESIS_ADDR, genesis_validators)
        .finish();

    let genesis_account = result
        .builder()
        .get_account(genesis_account_key)
        .expect("should get account 1");

    let pos = result.builder().get_pos_contract_uref();

    let result = InMemoryWasmTestBuilder::from_result(result)
        .exec_with_args(
            GENESIS_ADDR,
            STANDARD_PAYMENT_CONTRACT,
            (*DEFAULT_PAYMENT,),
            "pos_bonding.wasm",
            (String::from(TEST_BOND), U512::from(GENESIS_ACCOUNT_STAKE)),
            DEFAULT_BLOCK_TIME,
            [1u8; 32],
        )
        .expect_success()
        .commit()
        .finish();

    let exec_response = result
        .builder()
        .get_exec_response(0)
        .expect("should have exec response");
    let mut genesis_gas_cost = test_support::get_exec_costs(&exec_response)[0];

    let transforms = &result.builder().get_transforms()[0];

    let pos_transform = &transforms[&Key::from(pos).normalize()];

    // Verify that genesis account is in validator queue
    let contract = if let Transform::Write(Value::Contract(contract)) = pos_transform {
        contract
    } else {
        panic!(
            "pos transform is expected to be of AddKeys variant but received {:?}",
            pos_transform
        );
    };

    let lookup_key = format!(
        "v_{}_{}",
        base16::encode_lower(&GENESIS_ADDR),
        GENESIS_ACCOUNT_STAKE
    );
    assert!(contract.urefs_lookup().contains_key(&lookup_key));

    // Gensis validator [42; 32] bonded 50k, and genesis account bonded 100k inside
    // the test contract
    assert_eq!(
        get_pos_bonding_purse_balance(result.builder()),
        U512::from(GENESIS_VALIDATOR_STAKE + GENESIS_ACCOUNT_STAKE)
    );

    // Create new account (from genesis funds) and bond with it
    let result = InMemoryWasmTestBuilder::from_result(result)
        .exec_with_args(
            GENESIS_ADDR,
            STANDARD_PAYMENT_CONTRACT,
            (*DEFAULT_PAYMENT,),
            "pos_bonding.wasm",
            (
                String::from(TEST_SEED_NEW_ACCOUNT),
                PublicKey::new(ACCOUNT_1_ADDR),
                U512::from(ACCOUNT_1_SEED_AMOUNT),
            ),
            DEFAULT_BLOCK_TIME,
            [2u8; 32],
        )
        .expect_success()
        .commit()
        .exec_with_args(
            ACCOUNT_1_ADDR,
            STANDARD_PAYMENT_CONTRACT,
            (*DEFAULT_PAYMENT,),
            "pos_bonding.wasm",
            (
                String::from(TEST_BOND_FROM_MAIN_PURSE),
                U512::from(ACCOUNT_1_STAKE),
            ),
            DEFAULT_BLOCK_TIME,
            [1; 32],
        )
        .expect_success()
        .commit()
        .finish();

    let account_1_key = Key::Account(ACCOUNT_1_ADDR);

    let exec_response = result
        .builder()
        .get_exec_response(0)
        .expect("should have exec response");
    genesis_gas_cost = genesis_gas_cost + test_support::get_exec_costs(&exec_response)[0];

    let account_1 = result
        .builder()
        .get_account(account_1_key)
        .expect("should get account 1");

    let pos = result.builder().get_pos_contract_uref();

    let transforms = &result.builder().get_transforms()[1];

    let pos_transform = &transforms[&Key::from(pos).normalize()];

    // Verify that genesis account is in validator queue
    let contract = if let Transform::Write(Value::Contract(contract)) = pos_transform {
        contract
    } else {
        panic!(
            "pos transform is expected to be of AddKeys variant but received {:?}",
            pos_transform
        );
    };

    let lookup_key = format!(
        "v_{}_{}",
        base16::encode_lower(&ACCOUNT_1_ADDR),
        ACCOUNT_1_STAKE
    );
    assert!(contract.urefs_lookup().contains_key(&lookup_key));

    // Gensis validator [42; 32] bonded 50k, and genesis account bonded 100k inside
    // the test contract
    let pos_bonding_purse_balance = get_pos_bonding_purse_balance(result.builder());
    assert_eq!(
        pos_bonding_purse_balance,
        U512::from(GENESIS_VALIDATOR_STAKE + GENESIS_ACCOUNT_STAKE + ACCOUNT_1_STAKE)
    );

    //
    // Stage 2a - Account 1 unbonds by decreasing less than 50% (and is still in the
    // queue)
    //

    let account_1_bal_before = result.builder().get_purse_balance(account_1.purse_id());
    let result = InMemoryWasmTestBuilder::from_result(result)
        .exec_with_args(
            ACCOUNT_1_ADDR,
            STANDARD_PAYMENT_CONTRACT,
            (*DEFAULT_PAYMENT,),
            "pos_bonding.wasm",
            (
                String::from(TEST_UNBOND),
                // TODO(mpapierski): Identify additional Value variants
                Value::from_serializable(Some(U512::from(ACCOUNT_1_UNBOND_1))).unwrap(),
            ),
            DEFAULT_BLOCK_TIME,
            [2; 32],
        )
        .expect_success()
        .commit()
        .finish();

    let account_1_bal_after = result.builder().get_purse_balance(account_1.purse_id());
    let exec_response = result
        .builder()
        .get_exec_response(0)
        .expect("should have exec response");
    let gas_cost_b = Motes::from_gas(test_support::get_exec_costs(&exec_response)[0], CONV_RATE)
        .expect("should convert");

    assert_eq!(
        account_1_bal_after,
        account_1_bal_before - gas_cost_b.value() + ACCOUNT_1_UNBOND_1,
    );

    // POS bonding purse is decreased
    assert_eq!(
        get_pos_bonding_purse_balance(result.builder()),
        U512::from(GENESIS_VALIDATOR_STAKE + GENESIS_ACCOUNT_STAKE + ACCOUNT_1_UNBOND_2)
    );

    let pos_contract = result.builder().get_pos_contract();

    let lookup_key = format!(
        "v_{}_{}",
        base16::encode_lower(&ACCOUNT_1_ADDR),
        ACCOUNT_1_STAKE
    );
    assert!(!pos_contract.urefs_lookup().contains_key(&lookup_key));

    let lookup_key = format!(
        "v_{}_{}",
        base16::encode_lower(&ACCOUNT_1_ADDR),
        ACCOUNT_1_UNBOND_2
    );
    // Account 1 is still tracked anymore in the bonding queue with different uref
    // name
    assert!(pos_contract.urefs_lookup().contains_key(&lookup_key));

    //
    // Stage 2b - Genesis unbonds by decreasing less than 50% (and is still in the
    // queue)
    //
    // Genesis account unbonds less than 50% of his stake

    let result = InMemoryWasmTestBuilder::from_result(result)
        .exec_with_args(
            GENESIS_ADDR,
            STANDARD_PAYMENT_CONTRACT,
            (*DEFAULT_PAYMENT,),
            "pos_bonding.wasm",
            (
                String::from(TEST_UNBOND),
                // TODO(mpapierski): Identify additional Value variants
                Value::from_serializable(Some(U512::from(GENESIS_ACCOUNT_UNBOND_1))).unwrap(),
            ),
            DEFAULT_BLOCK_TIME,
            [3; 32],
        )
        .expect_success()
        .commit()
        .finish();

    let exec_response = result
        .builder()
        .get_exec_response(0)
        .expect("should have exec response");
    genesis_gas_cost = genesis_gas_cost + test_support::get_exec_costs(&exec_response)[0];

    assert_eq!(
        result
            .builder()
            .get_purse_balance(genesis_account.purse_id()),
        U512::from(
            test_support::GENESIS_INITIAL_BALANCE
                - Motes::from_gas(genesis_gas_cost, CONV_RATE)
                    .expect("should convert")
                    .value()
                    .as_u64()
                - ACCOUNT_1_SEED_AMOUNT
                - GENESIS_ACCOUNT_UNBOND_2
        ),
    );

    // POS bonding purse is further decreased
    assert_eq!(
        get_pos_bonding_purse_balance(result.builder()),
        U512::from(GENESIS_VALIDATOR_STAKE + GENESIS_ACCOUNT_UNBOND_2 + ACCOUNT_1_UNBOND_2)
    );

    //
    // Stage 3a - Fully unbond account1 with Some(TOTAL_AMOUNT)
    //
    let account_1_bal_before = result.builder().get_purse_balance(account_1.purse_id());

    let result = InMemoryWasmTestBuilder::from_result(result)
        .exec_with_args(
            ACCOUNT_1_ADDR,
            STANDARD_PAYMENT_CONTRACT,
            (*DEFAULT_PAYMENT,),
            "pos_bonding.wasm",
            (
                String::from(TEST_UNBOND),
                // TODO(mpapierski): Identify additional Value variants
                Value::from_serializable(Some(U512::from(ACCOUNT_1_UNBOND_2))).unwrap(),
            ), // <-- rest of accont1's funds
            DEFAULT_BLOCK_TIME,
            [3; 32],
        )
        .expect_success()
        .commit()
        .finish();

    let account_1_bal_after = result.builder().get_purse_balance(account_1.purse_id());
    let exec_response = result
        .builder()
        .get_exec_response(0)
        .expect("should have exec response");
    let gas_cost_b = Motes::from_gas(test_support::get_exec_costs(&exec_response)[0], CONV_RATE)
        .expect("should convert");

    assert_eq!(
        account_1_bal_after,
        account_1_bal_before - gas_cost_b.value() + ACCOUNT_1_UNBOND_2,
    );

    // POS bonding purse contains now genesis validator (50k) + genesis account
    // (55k)
    assert_eq!(
        get_pos_bonding_purse_balance(result.builder()),
        U512::from(GENESIS_VALIDATOR_STAKE + GENESIS_ACCOUNT_UNBOND_2)
    );

    let pos_contract = result.builder().get_pos_contract();

    let lookup_key = format!(
        "v_{}_{}",
        base16::encode_lower(&ACCOUNT_1_ADDR),
        ACCOUNT_1_UNBOND_2
    );
    // Account 1 isn't tracked anymore in the bonding queue
    assert!(!pos_contract.urefs_lookup().contains_key(&lookup_key));

    //
    // Stage 3b - Fully unbond account1 with Some(TOTAL_AMOUNT)
    //

    // Genesis account unbonds less than 50% of his stake
    let result = InMemoryWasmTestBuilder::from_result(result)
        .exec_with_args(
            GENESIS_ADDR,
            STANDARD_PAYMENT_CONTRACT,
            (*DEFAULT_PAYMENT,),
            "pos_bonding.wasm",
            (
                String::from(TEST_UNBOND),
                Value::from_serializable(None as Option<U512>).unwrap(),
            ), // <-- va banque
            DEFAULT_BLOCK_TIME,
            [4; 32],
        )
        .expect_success()
        .commit()
        .finish();

    let exec_response = result
        .builder()
        .get_exec_response(0)
        .expect("should have exec response");
    genesis_gas_cost = genesis_gas_cost + test_support::get_exec_costs(&exec_response)[0];

    // Back to original after funding account1's pursee
    assert_eq!(
        result
            .builder()
            .get_purse_balance(genesis_account.purse_id()),
        U512::from(
            test_support::GENESIS_INITIAL_BALANCE
                - Motes::from_gas(genesis_gas_cost, CONV_RATE)
                    .expect("should convert")
                    .value()
                    .as_u64()
                - ACCOUNT_1_SEED_AMOUNT
        )
    );

    // Final balance after two full unbonds is the initial bond valuee
    assert_eq!(
        get_pos_bonding_purse_balance(result.builder()),
        U512::from(GENESIS_VALIDATOR_STAKE)
    );

    let pos_contract = result.builder().get_pos_contract();
    let lookup_key = format!(
        "v_{}_{}",
        base16::encode_lower(&GENESIS_ADDR),
        GENESIS_ACCOUNT_UNBOND_2
    );
    // Genesis is still tracked anymore in the bonding queue with different uref
    // name
    assert!(!pos_contract.urefs_lookup().contains_key(&lookup_key));

    //
    // Final checks on validator queue
    //

    // Account 1 is still tracked anymore in the bonding queue with any amount
    // suffix
    assert_eq!(
        pos_contract
            .urefs_lookup()
            .iter()
            .filter(
                |(key, _)| key.starts_with(&format!("v_{}", base16::encode_lower(&GENESIS_ADDR)))
            )
            .count(),
        0
    );
    assert_eq!(
        pos_contract
            .urefs_lookup()
            .iter()
            .filter(
                |(key, _)| key.starts_with(&format!("v_{}", base16::encode_lower(&ACCOUNT_1_ADDR)))
            )
            .count(),
        0
    );
    // only genesis validator is still in the queue
    assert_eq!(
        pos_contract
            .urefs_lookup()
            .iter()
            .filter(|(key, _)| key.starts_with("v_"))
            .count(),
        1
    );
}

#[ignore]
#[test]
fn should_fail_bonding_with_insufficient_funds() {
    let genesis_validators = {
        let mut result = HashMap::new();
        result.insert(
            PublicKey::new([42; 32]),
            U512::from(GENESIS_VALIDATOR_STAKE),
        );
        result
    };

    let result = InMemoryWasmTestBuilder::default()
        .run_genesis(GENESIS_ADDR, genesis_validators)
        .exec_with_args(
            GENESIS_ADDR,
            STANDARD_PAYMENT_CONTRACT,
            (U512::from(MAX_PAYMENT),),
            "pos_bonding.wasm",
            (
                String::from(TEST_SEED_NEW_ACCOUNT),
                PublicKey::new(ACCOUNT_1_ADDR),
                U512::from(MAX_PAYMENT + GENESIS_ACCOUNT_STAKE),
            ),
            DEFAULT_BLOCK_TIME,
            [1; 32],
        )
        .commit()
        .exec_with_args(
            ACCOUNT_1_ADDR,
            STANDARD_PAYMENT_CONTRACT,
            (U512::from(MAX_PAYMENT),),
            "pos_bonding.wasm",
            (
                String::from(TEST_BOND_FROM_MAIN_PURSE),
                // That's already too much assuming non-zero costs of wasm execution
                U512::from(MAX_PAYMENT + GENESIS_ACCOUNT_STAKE),
            ),
            DEFAULT_BLOCK_TIME,
            [2; 32],
        )
        .commit()
        .finish();

    let response = result
        .builder()
        .get_exec_response(1)
        .expect("should have a response")
        .to_owned();

    let error_message = {
        let execution_result = crate::support::test_support::get_success_result(&response);
        test_support::get_error_message(execution_result)
    };
    // Error::BondTransferFailed => 7
    assert_eq!(error_message, "Exit code: 7");
}

#[ignore]
#[test]
fn should_fail_unbonding_validator_without_bonding_first() {
    let genesis_validators = {
        let mut result = HashMap::new();
        result.insert(
            PublicKey::new([42; 32]),
            U512::from(GENESIS_VALIDATOR_STAKE),
        );
        result
    };

    let result = InMemoryWasmTestBuilder::default()
        .run_genesis(GENESIS_ADDR, genesis_validators)
        .exec_with_args(
            GENESIS_ADDR,
            STANDARD_PAYMENT_CONTRACT,
            (U512::from(MAX_PAYMENT),),
            "pos_bonding.wasm",
            (
                String::from(TEST_UNBOND),
                // TODO(mpapierski): Identify additional Value variants
                Value::from_serializable(Some(U512::from(42))).unwrap(),
            ),
            DEFAULT_BLOCK_TIME,
            [1; 32],
        )
        .commit()
        .finish();

    let response = result
        .builder()
        .get_exec_response(0)
        .expect("should have a response")
        .to_owned();

    let error_message = {
        let execution_result = crate::support::test_support::get_success_result(&response);
        test_support::get_error_message(execution_result)
    };
    // Error::NotBonded => 0
    assert_eq!(error_message, "Exit code: 0");
}<|MERGE_RESOLUTION|>--- conflicted
+++ resolved
@@ -40,11 +40,7 @@
 }
 
 const GENESIS_VALIDATOR_STAKE: u64 = 50_000;
-<<<<<<< HEAD
-const ACCOUNT_1_SEED_AMOUNT: u64 = MAX_PAYMENT * 3;
-=======
 const ACCOUNT_1_SEED_AMOUNT: u64 = 100_000_000 * 2;
->>>>>>> b6b9c733
 
 const GENESIS_ACCOUNT_STAKE: u64 = 100_000;
 const ACCOUNT_1_STAKE: u64 = 42_000;
