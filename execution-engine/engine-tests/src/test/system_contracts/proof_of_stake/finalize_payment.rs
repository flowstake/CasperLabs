--- conflicted
+++ resolved
@@ -1,20 +1,17 @@
+use std::collections::HashMap;
+use std::convert::TryInto;
+
 use contract_ffi::key::Key;
 use contract_ffi::value::account::{Account, PublicKey, PurseId};
 use contract_ffi::value::U512;
-use engine_core::engine_state::{CONV_RATE, EngineConfig};
+
 use engine_core::engine_state::genesis::{POS_PAYMENT_PURSE, POS_REWARDS_PURSE};
 use engine_core::engine_state::MAX_PAYMENT;
-use std::collections::HashMap;
-use std::convert::TryInto;
+use engine_core::engine_state::{EngineConfig, CONV_RATE};
 
 use crate::support::test_support::{
-<<<<<<< HEAD
-    self, DEFAULT_BLOCK_TIME, DeployBuilder, ExecRequestBuilder, STANDARD_PAYMENT_CONTRACT,
-    WasmTestBuilder,
-=======
     self, DeployBuilder, ExecRequestBuilder, InMemoryWasmTestBuilder, DEFAULT_BLOCK_TIME,
     STANDARD_PAYMENT_CONTRACT,
->>>>>>> c78e35f4
 };
 
 const FINALIZE_PAYMENT: &str = "pos_finalize_payment.wasm";
@@ -32,7 +29,7 @@
         .exec_with_args(
             GENESIS_ADDR,
             STANDARD_PAYMENT_CONTRACT,
-            (U512::from(MAX_PAYMENT), ),
+            (U512::from(MAX_PAYMENT),),
             "transfer_purse_to_account.wasm",
             (SYSTEM_ADDR, U512::from(MAX_PAYMENT)),
             DEFAULT_BLOCK_TIME,
@@ -43,7 +40,7 @@
         .exec_with_args(
             GENESIS_ADDR,
             STANDARD_PAYMENT_CONTRACT,
-            (U512::from(MAX_PAYMENT), ),
+            (U512::from(MAX_PAYMENT),),
             "transfer_purse_to_account.wasm",
             (ACCOUNT_ADDR, U512::from(MAX_PAYMENT)),
             DEFAULT_BLOCK_TIME,
@@ -73,7 +70,7 @@
         .exec_with_args(
             GENESIS_ADDR,
             STANDARD_PAYMENT_CONTRACT,
-            (U512::from(MAX_PAYMENT), ),
+            (U512::from(MAX_PAYMENT),),
             FINALIZE_PAYMENT,
             args,
             DEFAULT_BLOCK_TIME,
@@ -84,7 +81,7 @@
         .exec_with_args(
             ACCOUNT_ADDR,
             STANDARD_PAYMENT_CONTRACT,
-            (U512::from(MAX_PAYMENT), ),
+            (U512::from(MAX_PAYMENT),),
             FINALIZE_PAYMENT,
             args,
             DEFAULT_BLOCK_TIME,
