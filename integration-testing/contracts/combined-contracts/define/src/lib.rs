--- conflicted
+++ resolved
@@ -102,17 +102,12 @@
     match method_name.as_str() {
         "inc" => add(turef, 1),
         "get" => {
-<<<<<<< HEAD
-            let result = read(turef);
-            ret(result);
-=======
             let result = match read(turef) {
                 Ok(Some(result)) => result,
                 Ok(None) => revert(Error::ValueNotFound.into()),
                 Err(_) => revert(Error::Read.into()),
             };
-            ret(&result, &Vec::new());
->>>>>>> b6b9c733
+            ret(&result);
         }
         _ => panic!("Unknown method name!"),
     }
