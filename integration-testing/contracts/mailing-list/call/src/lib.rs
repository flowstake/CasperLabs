#![no_std]

extern crate alloc;
extern crate contract_ffi;

use alloc::string::String;
use alloc::vec::Vec;
use core::convert::From;

use contract_ffi::contract_api::pointers::*;
use contract_ffi::contract_api::*;
use contract_ffi::contract_api::Error as ApiError;
use contract_ffi::key::Key;

#[repr(u16)]
enum Error {
    GetMailingURef = 0,
    WrongURefType,
    GetKeyNameURef,
    BadSubKey,
    GetMessagesURef,
    FindMessagesURef,
    NoMessages,
    NoSubKey,
}

impl From<Error> for ApiError {
    fn from(error: Error) -> Self {
        ApiError::User(error as u16)
    }
}

#[no_mangle]
pub extern "C" fn call() {
    let mailing_uref = get_uref("mailing").unwrap_or_else(|| revert(ApiError::from(Error::GetMailingURef).into()));
    let pointer = if let Key::Hash(hash) = mailing_uref {
        ContractPointer::Hash(hash)
    } else {
        revert(ApiError::from(Error::WrongURefType).into()); // exit code is currently arbitrary
    };

    let method = "sub";
    let name = "CasperLabs";
    let args = (method, name);
    match call_contract(pointer.clone(), &args) {
        Some(sub_key) => {
            let key_name = "mail_feed";
            add_uref(key_name, &sub_key.as_key().unwrap());

<<<<<<< HEAD
            let key_name_uref = get_uref(key_name).unwrap_or_else(|| revert(101));
            if sub_key.as_key().unwrap() != &key_name_uref {
                revert(1);
=======
            let key_name_uref =
                get_uref(key_name).unwrap_or_else(|| revert(ApiError::from(Error::GetKeyNameURef).into()));
            if sub_key != key_name_uref {
                revert(ApiError::from(Error::BadSubKey).into());
>>>>>>> b6b9c733
            }

            let method = "pub";
            let message = "Hello, World!";
            let args = (method, message);
            let _result: () = call_contract(pointer, &args);

<<<<<<< HEAD
            let turef: TURef<Vec<String>> = sub_key.as_key().unwrap().to_turef().unwrap();
            let messages = read(turef);
=======
            let turef: TURef<Vec<String>> = sub_key.to_turef().unwrap();
            let messages = read(turef)
                .unwrap_or_else(|_| revert(ApiError::from(Error::GetMessagesURef).into()))
                .unwrap_or_else(|| revert(ApiError::from(Error::FindMessagesURef).into()));
>>>>>>> b6b9c733

            if messages.is_empty() {
                revert(ApiError::from(Error::NoMessages).into());
            }
        }
        None => {
            revert(ApiError::from(Error::NoSubKey).into());
        }
    }
}<|MERGE_RESOLUTION|>--- conflicted
+++ resolved
@@ -47,16 +47,10 @@
             let key_name = "mail_feed";
             add_uref(key_name, &sub_key.as_key().unwrap());
 
-<<<<<<< HEAD
-            let key_name_uref = get_uref(key_name).unwrap_or_else(|| revert(101));
-            if sub_key.as_key().unwrap() != &key_name_uref {
-                revert(1);
-=======
             let key_name_uref =
                 get_uref(key_name).unwrap_or_else(|| revert(ApiError::from(Error::GetKeyNameURef).into()));
             if sub_key != key_name_uref {
                 revert(ApiError::from(Error::BadSubKey).into());
->>>>>>> b6b9c733
             }
 
             let method = "pub";
@@ -64,15 +58,10 @@
             let args = (method, message);
             let _result: () = call_contract(pointer, &args);
 
-<<<<<<< HEAD
-            let turef: TURef<Vec<String>> = sub_key.as_key().unwrap().to_turef().unwrap();
-            let messages = read(turef);
-=======
             let turef: TURef<Vec<String>> = sub_key.to_turef().unwrap();
             let messages = read(turef)
                 .unwrap_or_else(|_| revert(ApiError::from(Error::GetMessagesURef).into()))
                 .unwrap_or_else(|| revert(ApiError::from(Error::FindMessagesURef).into()));
->>>>>>> b6b9c733
 
             if messages.is_empty() {
                 revert(ApiError::from(Error::NoMessages).into());
