import os
import logging
import subprocess
from operator import add
from functools import reduce
from test.cl_node.client_parser import parse_show_blocks, parse_show_deploys, parse


class CLIErrorExit(Exception):
    def __init__(self, cp, output):
        self.cp = cp
        self.output = output

    def __str__(self):
        return f"{self.cp}: {self.output}"


class CLI:
    def __init__(self, node, cli_cmd="casperlabs_client", tls_parameters=None):
        self.node = node
        self.host = (
            os.environ.get("TAG_NAME", None) and node.container_name or "localhost"
        )
        self.port = node.grpc_external_docker_port
        self.internal_port = node.grpc_internal_docker_port
        self.cli_cmd = cli_cmd
        self.tls_parameters = tls_parameters or {}

    def expand_args(self, args):
        connection_details = ["--host", f"{self.host}", "--port", f"{self.port}"]
        if self.tls_parameters:
            connection_details += reduce(
                add,
                [[str(p), str(self.tls_parameters[p])] for p in self.tls_parameters],
            )
        string_args = [str(a) for a in args]

        return "--help" in args and string_args or connection_details + string_args

    def parse_output(self, command, binary_output):

        if command in ("make-deploy", "sign-deploy"):
            return binary_output

        output = binary_output.decode("utf-8")

<<<<<<< HEAD
        if command == "send-deploy":
            # "Success! Deploy 0d4036bebb95de793b28de452d594531a29f8dc3c5394526094d30723fa5ff65 deployed."
            return output.split()[2]

        if command in ("deploy", "propose"):
            # "Response: Success! Deploy 0d4036bebb95de793b28de452d594531a29f8dc3c5394526094d30723fa5ff65 deployed."
            # "Response: Success! Block 47338c65992e7d5062aec2200ad8d7284ae49f6c3e7c37fa7eb46fb6fc8ae3d8 created and added."
=======
        if command in ("deploy", "send-deploy"):
            return output.split()[2]

        if command in ("propose",):
>>>>>>> 2959dcab
            return output.split()[3]

        if command == "show-blocks":
            return parse_show_blocks(output)

        if command == "show-deploys":
            return parse_show_deploys(output)

        if command in ("show-deploy", "show-block", "query-state"):
            return parse(output)

        return output

    def __call__(self, *args):
        command_line = [str(self.cli_cmd)] + self.expand_args(args)
        logging.info(f"EXECUTING []: {command_line}")
        logging.info(f"EXECUTING: {' '.join(command_line)}")
        cp = subprocess.run(
            command_line, stdout=subprocess.PIPE, stderr=subprocess.PIPE
        )
        binary_output = cp.stdout
        if cp.returncode != 0:
            output = binary_output
            try:
                output = binary_output.decode("utf-8")
            except UnicodeDecodeError:
                pass
            raise CLIErrorExit(cp, output)

        return self.parse_output(args[0], binary_output)


class DockerCLI(CLI):
    def __call__(self, *args):
        logging.info(f"EXECUTING []: {args}")
        self.host = self.node.container_name
        command = " ".join(self.expand_args(args))
        logging.info(f"EXECUTING: {command}")
        binary_output = self.node.d_client.invoke_client(
            command, decode_stdout=False, add_host=False
        )
        return self.parse_output(args[0], binary_output)<|MERGE_RESOLUTION|>--- conflicted
+++ resolved
@@ -44,20 +44,12 @@
 
         output = binary_output.decode("utf-8")
 
-<<<<<<< HEAD
-        if command == "send-deploy":
-            # "Success! Deploy 0d4036bebb95de793b28de452d594531a29f8dc3c5394526094d30723fa5ff65 deployed."
-            return output.split()[2]
-
-        if command in ("deploy", "propose"):
-            # "Response: Success! Deploy 0d4036bebb95de793b28de452d594531a29f8dc3c5394526094d30723fa5ff65 deployed."
-            # "Response: Success! Block 47338c65992e7d5062aec2200ad8d7284ae49f6c3e7c37fa7eb46fb6fc8ae3d8 created and added."
-=======
         if command in ("deploy", "send-deploy"):
             return output.split()[2]
+            # "Success! Deploy 0d4036bebb95de793b28de452d594531a29f8dc3c5394526094d30723fa5ff65 deployed."
 
         if command in ("propose",):
->>>>>>> 2959dcab
+            # "Response: Success! Block 47338c65992e7d5062aec2200ad8d7284ae49f6c3e7c37fa7eb46fb6fc8ae3d8 created and added."
             return output.split()[3]
 
         if command == "show-blocks":
