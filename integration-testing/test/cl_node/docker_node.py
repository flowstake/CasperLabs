--- conflicted
+++ resolved
@@ -294,14 +294,9 @@
         to_account_id: int,
         amount: int,
         from_account_id: Union[str, int] = "genesis",
-<<<<<<< HEAD
-        session_contract: str = "transfer_to_account.wasm",
-        payment_contract: str = "standard_payment.wasm",
-        payment_args: bytes = None,
-=======
         session_contract: str = TRANSFER_TO_ACCOUNT_CONTRACT,
         payment_contract: str = PAYMENT_CONTRACT,
->>>>>>> eaba1498
+        payment_args: bytes = None,
         gas_price: int = 1,
         gas_limit: int = MAX_PAYMENT_COST / CONV_RATE,
         is_deploy_error_check: bool = True,
@@ -342,27 +337,12 @@
             logging.info("===== transfer_to_account: payment not enabled")
             payment_contract = session_contract
 
-<<<<<<< HEAD
         # "Compatibility mode": supply payment if a test forgot to do it
         payment_args = (
             None
             if payment_contract == session_contract
-            else (
-                # TODO: have a default max payment amount defined somewhere
-                payment_args
-                or ABI.args([ABI.u512(amount * 2)])
-            )
-        )
-=======
-        if session_contract == payment_contract:
-            # Compatibility mode with the way things worked before execution cost era
-            payment_args = None
-        else:
-            # NOTE: this shouldn't necesserily be amount
-            # but this is temporary, anyway, eventually we want all tests
-            # running with execution cost on.
-            payment_args = MAX_PAYMENT_ABI
->>>>>>> eaba1498
+            else (payment_args or MAX_PAYMENT_ABI)
+        )
 
         response, deploy_hash_bytes = self.p_client.deploy(
             from_address=from_account.public_key_hex,
