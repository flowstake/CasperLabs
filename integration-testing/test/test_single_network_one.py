--- conflicted
+++ resolved
@@ -486,12 +486,9 @@
 import os
 from test.cl_node.client_parser import parse_show_blocks, parse_show_deploys, parse
 
-<<<<<<< HEAD
-CLI = "casper_client"
-
-=======
-CLI = 'casperlabs_client'
->>>>>>> a8c1e327
+
+CLI = "casperlabs_client"
+
 
 class CLIErrorExit(Exception):
     def __init__(self, cp):
