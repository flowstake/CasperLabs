import os
import logging
import pytest
import json
from pathlib import Path
from pytest import fixture, raises
<<<<<<< HEAD

from test import contract_hash
=======
from test.cl_node.contract_address import contract_address
from test.cl_node.common import testing_root_path, HELLO_NAME_CONTRACT
>>>>>>> 73163362
from test.cl_node.casperlabs_accounts import Account, GENESIS_ACCOUNT
from test.cl_node.common import (
    resources_path,
    extract_block_hash_from_propose_output,
    Contract,
    INITIAL_MOTES_AMOUNT,
    MAX_PAYMENT_JSON,
    MAX_PAYMENT_ABI,
)
from test.cl_node.docker_node import DockerNode
from test.cl_node.errors import NonZeroExitCodeError
from test.cl_node.wait import wait_for_genesis_block
from casperlabs_client import ABI
from test.cl_node.cli import CLI, DockerCLI, CLIErrorExit


"""
Test account state retrieval with query-state.

Example output of the Scala client:

account {
  public_key: "3030303030303030303030303030303030303030303030303030303030303030"
  purse_id {
    uref: "0000000000000000000000000000000000000000000000000000000000000000"
    access_rights: READ_ADD_WRITE
  }
  associated_keys {
    public_key: "3030303030303030303030303030303030303030303030303030303030303030"
    weight: 1
  }
  action_thresholds {
    deployment_threshold: 1
    key_management_threshold: 1
  }
  account_activity {
    key_management_last_used: 0
    deployment_last_used: 0
    inactivity_period_limit: 100
  }
}

"""


def deploy_and_propose_from_genesis(node, contract):
    return node.p_client.deploy_and_propose(
        session_contract=contract,
        from_address=GENESIS_ACCOUNT.public_key_hex,
        public_key=GENESIS_ACCOUNT.public_key_path,
        private_key=GENESIS_ACCOUNT.private_key_path,
    )


def account_state(node, block_hash, account=GENESIS_ACCOUNT):
    return node.d_client.query_state(
        block_hash=block_hash, key_type="address", key=account.public_key_hex, path=""
    )


def test_account_state(one_node_network):
    node = one_node_network.docker_nodes[0]

    block_hash = deploy_and_propose_from_genesis(node, Contract.COUNTERDEFINE)
    deploys = node.d_client.show_deploys(block_hash)
    assert not deploys[0].is_error

    acct_state = account_state(node, block_hash)
    known_urefs = acct_state.account[0].known_urefs
    names = [uref.name for uref in known_urefs]
    assert "counter" in names

    block_hash = deploy_and_propose_from_genesis(node, Contract.COUNTERCALL)
    acct_state = account_state(node, block_hash)
    known_urefs = acct_state.account[0].known_urefs
    names = [uref.name for uref in known_urefs]
    assert "counter" in names


def test_transfer_with_overdraft(one_node_network):

    acct1 = Account(1)
    acct2 = Account(2)

    node: DockerNode = one_node_network.docker_nodes[0]
    # Transfer 1000000 from genesis... to acct1...

    # For compatibility with EE with no execution cost
    # payment_contract="transfer_to_account.wasm"
    block_hash = node.transfer_to_account(
        to_account_id=1, amount=100000000, from_account_id="genesis"
    )

    deploys = node.client.show_deploys(block_hash)
    assert not deploys[0].is_error, f"error_message: {deploys[0].error_message}"

    # Response not used, but assures account exist
    _ = account_state(node, block_hash, acct1)

    # Should error as account doesn't exist.
    with raises(Exception):
        _ = account_state(block_hash, acct2.public_key_hex)

    # No API currently exists for getting balance to check transfer.
    # Transfer 750000 from acct1... to acct2...
    block_hash = node.transfer_to_account(
        to_account_id=2, amount=750, from_account_id=1
    )

    deploys = node.client.show_deploys(block_hash)
    assert not deploys[0].is_error, f"error_message: {deploys[0].error_message}"

    # Response not used, but assures account exist
    _ = account_state(node, block_hash, acct2)

    # Transfer 750000000000 from acct1... to acct2...
    # Should fail with acct1 overdrawn.   Requires assert in contract to generate is_error.
    with raises(Exception):
        _ = node.transfer_to_account(
            to_account_id=2, amount=750000000000, from_account_id=1
        )


def test_transfer_to_accounts(one_node_network):
    node: DockerNode = one_node_network.docker_nodes[0]
    # Setup accounts with enough to transfer and pay for transfer
    node.transfer_to_accounts([(1, 100000000), (2, 100000000)])
    with raises(Exception):
        # Acct 1 has not enough funds so it should fail
        node.transfer_to_account(
            to_account_id=4, amount=100000000000, from_account_id=1
        )
    node.transfer_to_account(to_account_id=3, amount=700, from_account_id=2)

    blocks = node.p_client.show_blocks(10)
    block = blocks.__next__()
    block_hash = block.summary.block_hash.hex()

    assert node.p_client.balance(Account(1).public_key_hex, block_hash) == 100000000
    assert node.p_client.balance(Account(2).public_key_hex, block_hash) < 100000000
    assert node.p_client.balance(Account(3).public_key_hex, block_hash) == 700


def balance(node, account_address, block_hash):
    try:
        return node.d_client.get_balance(account_address, block_hash)
    except Exception:
        return 0


def test_scala_client_balance(one_node_network):
    node: DockerNode = one_node_network.docker_nodes[0]

    accounts = [Account(i) for i in range(1, 3)]

    block_hash = list(node.p_client.show_blocks(1))[0].summary.block_hash.hex()

    initial_bal = {
        account.file_id: balance(node, account.public_key_hex, block_hash)
        for account in accounts
    }

    transfer_amt = {1: 100, 2: 800}

    # All have to come from genesis to have enough to pay for transaction
    hashes = node.transfer_to_accounts([(1, transfer_amt[1]), (2, transfer_amt[2])])

    current_bal = {
        account.file_id: balance(node, account.public_key_hex, hashes[-1])
        for account in accounts
    }

    for file_id in (1, 2):
        assert current_bal[file_id] == initial_bal[file_id] + transfer_amt[file_id]


ffi_test_contracts = [
    ("getcallerdefine.wasm", "getcallercall.wasm"),
    ("listknownurefsdefine.wasm", "listknownurefscall.wasm"),
]


def deploy_and_propose_expect_no_errors(node, contract):
    block_hash = node.p_client.deploy_and_propose(
        session_contract=contract,
        from_address=node.genesis_account.public_key_hex,
        public_key=node.genesis_account.public_key_path,
        private_key=node.genesis_account.private_key_path,
    )
    r = node.p_client.show_deploys(block_hash).__next__()
    assert r.is_error is False, f"error_message: {r.error_message}"


@pytest.mark.parametrize("define_contract, call_contract", ffi_test_contracts)
def test_get_caller(one_node_network, define_contract, call_contract):
    node = one_node_network.docker_nodes[0]
    deploy_and_propose_expect_no_errors(node, define_contract)
    deploy_and_propose_expect_no_errors(node, call_contract)


@pytest.mark.parametrize("wasm", [Contract.HELLONAME, "old_wasm/test_helloname.wasm"])
def test_multiple_propose(one_node_network, wasm):
    """
    Feature file: propose.feature
    Scenario: Single node deploy and multiple propose generates an Exception.
    OP-182: First propose should be success, and subsequent propose calls should throw an error/exception.
    """
    node = one_node_network.docker_nodes[0]
    deploy_and_propose_from_genesis(node, wasm)
    number_of_blocks = node.client.get_blocks_count(100)

    try:
        _ = node.client.propose()
        assert False, "Second propose must not succeed, should throw"
    except NonZeroExitCodeError as e:
        assert e.exit_code == 1, "Second propose should fail"
    wait_for_genesis_block(node)

    # Number of blocks after second propose should not change
    assert node.client.get_blocks_count(100) == number_of_blocks


# Examples of query-state executed with the Scala client that result in errors:

# CasperLabs/docker $ ./client.sh node-0 propose
# Response: Success! Block 9d38836598... created and added.

# CasperLabs/docker $ ./client.sh node-0 query-state --block-hash '"9d"' --key '"a91208047c"' --path file.xxx --type hash
# NOT_FOUND: Cannot find block matching hash "9d"

# CasperLabs/docker$ ./client.sh node-0 query-state --block-hash 9d --key '"a91208047c"' --path file.xxx --type hash
# INVALID_ARGUMENT: Key of type hash must have exactly 32 bytes, 5 =/= 32 provided.

# CasperLabs/docker$ ./client.sh node-0 query-state --block-hash 9d --key 3030303030303030303030303030303030303030303030303030303030303030 --path file.xxx --type hash
# INVALID_ARGUMENT: Value not found: " Hash([48, 48, 48, 48, 48, 48, 48, 48, 48, 48, 48, 48, 48, 48, 48, 48, 48, 48, 48, 48, 48, 48, 48, 48, 48, 48, 48, 48, 48, 48, 48, 48])"


@pytest.fixture()  # scope="module")
def node(one_node_network):
    return one_node_network.docker_nodes[0]


@pytest.fixture()  # (scope="module")
def client(node):
    return node.d_client


@pytest.fixture()  # (scope="module")
def block_hash(node):
    return node.d_client.deploy_and_propose(
        session_contract="test_helloname.wasm", payment_contract="test_helloname.wasm"
    )


block_hash_queries = [
    (
        {
            "block_hash": "9d000000",
            "key": "a91208047c",
            "path": "file.xxx",
            "key_type": "hash",
        },
        "NOT_FOUND: Cannot find block matching",
    ),
    (
        {"key": "a91208047c", "path": "file.xxx", "key_type": "hash"},
        "INVALID_ARGUMENT: Key of type hash must have exactly 32 bytes",
    ),
    ({"path": "file.xxx", "key_type": "hash"}, "INVALID_ARGUMENT: Value not found"),
]


@pytest.mark.parametrize("query, expected", block_hash_queries)
def test_query_state_error(node, client, block_hash, query, expected):
    if "block_hash" not in query:
        query["block_hash"] = block_hash

    if "key" not in query:
        query["key"] = GENESIS_ACCOUNT.public_key_hex

    with pytest.raises(NonZeroExitCodeError) as excinfo:
        _ = client.query_state(**query)
    assert expected in excinfo.value.output


def test_revert_subcall(client, node):
    # This contract calls another contract that calls revert(2)
    block_hash = deploy_and_propose_from_genesis(
        node, "test_subcall_revert_define.wasm"
    )

    r = client.show_deploys(block_hash)[0]
    assert not r.is_error
    assert r.error_message == ""

    deploy_hash = r.deploy.deploy_hash

    r = client.show_deploy(deploy_hash)
    assert r.deploy.deploy_hash == deploy_hash

    block_hash = deploy_and_propose_from_genesis(node, "test_subcall_revert_call.wasm")
    r = client.show_deploys(block_hash)[0]
    assert r.is_error
    assert r.error_message == "Exit code: 2"


def test_revert_direct(client, node):
    # This contract calls revert(1) directly
    block_hash = deploy_and_propose_from_genesis(node, Contract.DIRECT_REVERT_CALL)

    r = client.show_deploys(block_hash)[0]
    assert r.is_error
    assert r.error_message == "Exit code: 1"


def test_deploy_with_valid_signature(one_node_network):
    """
    Feature file: deploy.feature
    Scenario: Deploy with valid signature
    """
    node0 = one_node_network.docker_nodes[0]
    block_hash = deploy_and_propose_from_genesis(node0, Contract.HELLONAME)
    deploys = node0.client.show_deploys(block_hash)
    assert deploys[0].is_error is False


def test_deploy_with_invalid_signature(one_node_network):
    """
    Feature file: deploy.feature
    Scenario: Deploy with invalid signature
    """

    node0 = one_node_network.docker_nodes[0]

    with pytest.raises(NonZeroExitCodeError):
        node0.d_client.deploy(
            from_address=GENESIS_ACCOUNT.public_key_hex,
            session_contract=Contract.HELLONAME,
            private_key="validator-0-private-invalid.pem",
            public_key="validator-0-public-invalid.pem",
        )


"""
Feature file: ~/CasperLabs/integration-testing/features/deploy.feature
"""


def deploy_and_propose(node, contract):
    node.p_client.deploy(
        session_contract=contract,
        from_address=GENESIS_ACCOUNT.public_key_hex,
        public_key=GENESIS_ACCOUNT.public_key_path,
        private_key=GENESIS_ACCOUNT.private_key_path,
    )
    return extract_block_hash_from_propose_output(node.client.propose())


def deploy(node, contract):
    message = node.p_client.deploy(
        from_address=GENESIS_ACCOUNT.public_key_hex,
        public_key=GENESIS_ACCOUNT.public_key_path,
        private_key=GENESIS_ACCOUNT.private_key_path,
        session_contract=contract,
    )
    assert "Success!" in message
    return message.split()[2]


def propose(node):
    return extract_block_hash_from_propose_output(node.d_client.propose())


def deploy_hashes(node, block_hash):
    return set(d.deploy.deploy_hash for d in node.client.show_deploys(block_hash))


# Python Client (library)

# fmt: off


def test_args_parser():
    account = (
        b"\x00\x01\x00\x02\x00\x03\x00\x04\x00\x05\x00\x06\x00\x07\x00\x08"
        b"\x00\x00\x00\x01\x00\x02\x00\x03\x00\x04\x00\x05\x00\x06\x00\x07"
    )

    amount = 123456

    args = [{"name": "amount", "value": {"long_value": amount}},
            {"name": "account", "value": {"bytes_value": account.hex()}},
            {"name": "purse_id", "value": {"optional_value": {}}},
            {"name": "number", "value": {"big_int": {"value": "2", "bit_width": 512}}}]

    json_str = json.dumps(args)

    assert ABI.args_from_json(json_str) == ABI.args(
        [ABI.long_value(amount), ABI.account(account), ABI.optional_value(None), ABI.big_int(2)]
    )


@fixture()
def genesis_public_signing_key():
    with GENESIS_ACCOUNT.public_key_binary_file() as f:
        yield f


def test_deploy_with_args(one_node_network, genesis_public_signing_key):
    """
    Deploys test contracts that do:

        revert(get_arg(0)); // for u32 and u512

    and

        revert(sum(address_bytes[u8; 32]) + u32); for multiple argument test.

    Tests args get correctly encoded and decoded in the contract.

    Test expects the test contracts test_args_u32.wasm and test_args_u512.wasm
    to deserialize correctly their arguments and then call revert with value
    of the argument (converted to a Rust native int, as expected by revert).
    If the test contracts don't fail or if their exit code is different
    than expected, the test will fail.
    """
    node = one_node_network.docker_nodes[0]
    client = node.p_client.client

    for wasm, encode in [
        (resources_path() / Contract.ARGS_U32, ABI.u32),
        (resources_path() / Contract.ARGS_U512, ABI.u512),
    ]:
        for number in [1, 12, 256, 1024]:
            response, deploy_hash = client.deploy(
                session=wasm,
                session_args=ABI.args([encode(number)]),
                payment=resources_path() / Contract.STANDARD_PAYMENT,
                payment_args=MAX_PAYMENT_ABI,
                public_key=GENESIS_ACCOUNT.public_key_path,
                private_key=GENESIS_ACCOUNT.private_key_path,
            )
            logging.info(
                f"DEPLOY RESPONSE: {response} deploy_hash: {deploy_hash.hex()}"
            )

            response = client.propose()
            # Need to convert to hex string from bytes
            block_hash = response.block_hash.hex()

            for deploy_info in client.showDeploys(block_hash):
                assert deploy_info.is_error is True
                assert deploy_info.error_message == f"Exit code: {number}"

    wasm = resources_path() / Contract.ARGS_MULTI
    account_hex = "0101010102020202030303030404040405050505060606060707070708080808"
    number = 1000
    total_sum = sum([1, 2, 3, 4, 5, 6, 7, 8]) * 4 + number

    response, deploy_hash = client.deploy(
        session=wasm,
        session_args=ABI.args(
            [ABI.account(bytes.fromhex(account_hex)), ABI.u32(number)]
        ),
        payment=resources_path() / Contract.STANDARD_PAYMENT,
        payment_args=MAX_PAYMENT_ABI,
        public_key=GENESIS_ACCOUNT.public_key_path,
        private_key=GENESIS_ACCOUNT.private_key_path,
    )
    logging.info(f"DEPLOY RESPONSE: {response} deploy_hash: {deploy_hash.hex()}")
    response = client.propose()

    block_hash = response.block_hash.hex()

    for deploy_info in client.showDeploys(block_hash):
        assert deploy_info.is_error is True
        assert deploy_info.error_message == f"Exit code: {total_sum}"

    for blockInfo in client.showBlocks(10):
        assert blockInfo.status.stats.block_size_bytes > 0


# Python CLI #

@pytest.fixture()  # scope="module")
def python_cli(one_node_network):
    return CLI(one_node_network.docker_nodes[0], "casperlabs_client")


@pytest.fixture()  # scope="module")
def scala_cli(one_node_network):
    return DockerCLI(one_node_network.docker_nodes[0])


def test_cli_no_parameters(python_cli):
    with raises(CLIErrorExit) as ex_info:
        python_cli()
    assert "You must provide a command" in str(ex_info.value)


def test_cli_help(python_cli):
    out = python_cli("--help")
    # deploy,propose,show-block,show-blocks,show-deploy,show-deploys,vdag,query-state
    assert "Casper" in out


def test_cli_show_blocks_and_show_block(python_cli):
    blocks = python_cli("show-blocks", "--depth", "1")
    assert len(blocks) > 0

    for block in blocks:
        block_hash = block.summary.block_hash
        assert len(block_hash) == 32 * 2  # hex

        b = python_cli("show-block", block_hash)
        assert block_hash == b.summary.block_hash


def test_cli_show_block_not_found(python_cli):
    block_hash = "00" * 32
    with raises(CLIErrorExit) as ex_info:
        python_cli("show-block", block_hash)
    # StatusCode.NOT_FOUND: Cannot find block matching hash
    # 0000000000000000000000000000000000000000000000000000000000000000
    assert "NOT_FOUND" in str(ex_info.value)
    assert "Cannot find block matching hash" in str(ex_info.value)


def test_cli_deploy_propose_show_deploys_show_deploy_query_state_and_balance(python_cli):
    account = GENESIS_ACCOUNT

    deploy_hash = python_cli(
        "deploy",
        f"--from {account.public_key_hex}",
        f"--session {resources_path() / Contract.HELLONAME}",
        f"--payment {resources_path() / Contract.STANDARD_PAYMENT}",
        f"--payment-args {MAX_PAYMENT_JSON}",
        f"--private-key {account.private_key_path}",
        f"--public-key {account.public_key_path}",
    )
    block_hash = python_cli("propose")
    deploys = python_cli("show-deploys", block_hash)
    deploy_hashes = [d.deploy.deploy_hash for d in deploys]
    assert deploy_hash in deploy_hashes

    deploy_info = python_cli("show-deploy", deploy_hash)
    assert deploy_info.deploy.deploy_hash == deploy_hash

    result = python_cli("query-state",
                        "--block-hash", block_hash,
                        "--type", "address",
                        "--key", account.public_key_hex,
                        "--path", "", )
    assert "hello_name" in [u.name for u in result.account.known_urefs]

    balance = int(
        python_cli("balance", "--address", account.public_key_hex, "--block-hash", block_hash)
    )
    assert balance == INITIAL_MOTES_AMOUNT  # genesis

# CLI ABI


def int_value(x):
    return x


def big_int_value(x):
    return {'value': str(x), 'bit_width': 512}


abi_unsigned_test_data = [
    ("int_value", 'test_args_u32.wasm', int_value),
    ("big_int", 'test_args_u512.wasm', big_int_value),
]


def check_cli_abi_unsigned(cli, quote, resources_directory, unsigned_type, value, test_contract, keys):
    account = GENESIS_ACCOUNT
    private_key, public_key = keys(account)
    for number in [2, 256, 1024]:
        session_args = json.dumps([{"name": "number", "value": {unsigned_type: value(number)}}])
        args = ('deploy',
                '--from', account.public_key_hex,
                '--session', resources_directory / test_contract,
                '--session-args', quote(session_args),
                '--payment', resources_directory / Contract.STANDARD_PAYMENT,
                '--payment-args', quote(MAX_PAYMENT_JSON),
                '--private-key', private_key,
                '--public-key', public_key)
        logging.info(f"EXECUTING {' '.join(cli.expand_args(args))}")
        deploy_hash = cli(*args)

        cli('propose')
        deploy_info = cli("show-deploy", deploy_hash)
        assert deploy_info.processing_results[0].is_error is True
        assert deploy_info.processing_results[0].error_message == f"Exit code: {number}"


@pytest.mark.parametrize("unsigned_type, test_contract, value", abi_unsigned_test_data)
def test_cli_abi_unsigned_scala(node, unsigned_type, test_contract, value):
    check_cli_abi_unsigned(DockerCLI(node),
                           lambda s: f"'{s}'",
                           Path('/data'),
                           unsigned_type,
                           value,
                           test_contract,
                           lambda a: (a.private_key_docker_path, a.public_key_docker_path))


@pytest.mark.parametrize("unsigned_type, test_contract, value", abi_unsigned_test_data)
def test_cli_abi_unsigned_python(node, unsigned_type, test_contract, value):
    check_cli_abi_unsigned(CLI(node),
                           lambda s: s,
                           resources_path(),
                           unsigned_type,
                           value,
                           test_contract,
                           lambda a: (a.private_key_path, a.public_key_path))


def test_cli_abi_multiple(python_cli):
    account = GENESIS_ACCOUNT
    test_contract = resources_path() / Contract.ARGS_MULTI
    account_hex = "0101010102020202030303030404040405050505060606060707070708080808"
    number = 1000
    total_sum = sum([1, 2, 3, 4, 5, 6, 7, 8]) * 4 + number

    session_args = json.dumps([{'name': 'account', 'value': {'account': account_hex}},
                               {'name': 'number', 'value': {'int_value': number}}])
    deploy_hash = python_cli('deploy',
                             '--from', account.public_key_hex,
                             '--session', resources_path() / test_contract,
                             '--session-args', session_args,
                             '--private-key', account.private_key_path,
                             '--public-key', account.public_key_path,
                             '--payment', resources_path() / Contract.STANDARD_PAYMENT,
                             '--payment-args', MAX_PAYMENT_JSON)
    python_cli('propose')
    deploy_info = python_cli("show-deploy", deploy_hash)
    assert deploy_info.processing_results[0].is_error is True
    assert deploy_info.processing_results[0].error_message == f"Exit code: {total_sum}"


def test_cli_scala_help(scala_cli):
    output = scala_cli('--help')
    assert 'Subcommand: make-deploy' in output


def test_cli_scala_extended_deploy(scala_cli):
    cli = scala_cli
    account = GENESIS_ACCOUNT

    # TODO: when paralelizing tests, make sure test don't collide
    # when trying to access the same file, perhaps map containers /tmp
    # to a unique hosts's directory.

    test_contract = "/data/test_helloname.wasm"
    cli('make-deploy',
        '-o', '/tmp/unsigned.deploy',
        '--from', account.public_key_hex,
        '--session', test_contract,
        '--payment', Path("/data") / Contract.STANDARD_PAYMENT,
        "--payment-args", f"'{MAX_PAYMENT_JSON}'")

    cli('sign-deploy',
        '-i', '/tmp/unsigned.deploy',
        '-o', '/tmp/signed.deploy',
        '--private-key', account.private_key_docker_path,
        '--public-key', account.public_key_docker_path)

    deploy_hash = cli('send-deploy', '-i', '/tmp/signed.deploy')
    cli('propose')
    deploy_info = cli("show-deploy", deploy_hash)
    assert not deploy_info.processing_results[0].is_error

    # TODO: This never gets cleaned up if assert fails.
    try:
        os.remove('/tmp/unsigned.deploy')
        os.remove('/tmp/signed.deploy')
    except Exception as e:
        logging.warning(f"Could not delete temporary files: {str(e)}")


def test_cli_scala_direct_call_by_hash_and_name(scala_cli):
    check_cli_direct_call_by_hash_and_name(scala_cli, scala_cli)


def test_cli_python_direct_call_by_hash_and_name(cli, scala_cli):
    check_cli_direct_call_by_hash_and_name(cli, scala_cli)


def check_cli_direct_call_by_hash_and_name(cli, scala_cli):
    # TODO: For now using scala_cli for assertions because for some
    # strange reason Python CLI doesn't show is_error and error_message
    # in the output of show-deploys. This has to be fixed asap.
    account = cli.node.test_account
    cli.set_default_deploy_args('--from', account.public_key_hex,
                                '--private-key', cli.private_key_path(account),
                                '--public-key', cli.public_key_path(account))

    # First, deploy a contract that stores a function
    # and saves pointer to it under UREF "revert_test".
    # The stored function calls revert(2).
    test_contract = cli.resource("test_subcall_revert_define.wasm")

    first_deploy_hash = cli('deploy',
                            '--session', test_contract,
                            '--payment', test_contract)
    block_hash = cli("propose")

    logging.info(f"""EXECUTING {' '.join(scala_cli.expand_args(["show-deploys", block_hash]))}""")
    deploys = scala_cli("show-deploys", block_hash)
    assert len(list(deploys)) == 1
    for deploy_info in deploys:
        assert deploy_info.deploy.deploy_hash == first_deploy_hash
        assert not deploy_info.is_error

    # Call by name
    deploy_hash = cli("deploy",
                      '--session-name', "revert_test",
                      '--payment-name', "revert_test")
    block_hash = cli("propose")

    deploys = scala_cli("show-deploys", block_hash)
    for deploy_info in deploys:
        assert deploy_info.deploy.deploy_hash == deploy_hash
        assert deploy_info.error_message == 'Exit code: 2'  # Expected: contract called revert(2)

    # Call by function address
    revert_test_addr = contract_address(first_deploy_hash, 0).hex()  # assume fn_store_id starts from 0
    deploy_hash = cli("deploy",
                      '--session-hash', revert_test_addr,
                      '--payment-hash', revert_test_addr)
    block_hash = cli("propose")

    deploys = scala_cli("show-deploys", block_hash)
    for deploy_info in deploys:
        assert deploy_info.deploy.deploy_hash == deploy_hash
        assert deploy_info.error_message == 'Exit code: 2'<|MERGE_RESOLUTION|>--- conflicted
+++ resolved
@@ -4,13 +4,7 @@
 import json
 from pathlib import Path
 from pytest import fixture, raises
-<<<<<<< HEAD
-
-from test import contract_hash
-=======
 from test.cl_node.contract_address import contract_address
-from test.cl_node.common import testing_root_path, HELLO_NAME_CONTRACT
->>>>>>> 73163362
 from test.cl_node.casperlabs_accounts import Account, GENESIS_ACCOUNT
 from test.cl_node.common import (
     resources_path,
