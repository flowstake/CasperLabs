--- conflicted
+++ resolved
@@ -9,10 +9,7 @@
 import io.casperlabs.metrics.Metrics
 import io.casperlabs.models.Message
 import io.casperlabs.shared.Time
-<<<<<<< HEAD
-=======
 import io.casperlabs.storage.block.BlockStorage.{BlockHash, DeployHash}
->>>>>>> 3f8ee951
 import io.casperlabs.storage.block.{BlockStorage, SQLiteBlockStorage}
 import io.casperlabs.storage.block.BlockStorage.{BlockHash, DeployHash}
 import io.casperlabs.storage.dag.{DagRepresentation, DagStorage, SQLiteDagStorage}
@@ -192,7 +189,9 @@
       override def latestMessages: F[Map[Validator, Message]] =
         dagStorage.latestMessages
 
-<<<<<<< HEAD
+      override def getDeployInfo(deployHash: DeployHash): F[Option[DeployInfo]] =
+        deployStorage.getDeployInfo(deployHash)
+
       override def getDeploysByAccount(
           account: PublicKeyBS,
           limit: Int,
@@ -200,9 +199,5 @@
           lastDeployHash: DeployHash
       ): F[List[Deploy]] =
         deployStorage.getDeploysByAccount(account, limit, lastTimeStamp, lastDeployHash)
-=======
-      override def getDeployInfo(deployHash: DeployHash): F[Option[DeployInfo]] =
-        deployStorage.getDeployInfo(deployHash)
->>>>>>> 3f8ee951
     }
 }