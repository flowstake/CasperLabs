package io.casperlabs.storage.deploy

import com.google.protobuf.ByteString
import io.casperlabs.casper.consensus.Block.ProcessedDeploy
import io.casperlabs.casper.consensus.{Block, Deploy}
import io.casperlabs.casper.consensus.info.DeployInfo
import io.casperlabs.crypto.Keys.PublicKeyBS
import io.casperlabs.storage.block.BlockStorage.{BlockHash, DeployHash}
import simulacrum.typeclass

import scala.concurrent.duration._

@typeclass trait DeployStorageWriter[F[_]] {
  private[storage] def addAsExecuted(block: Block): F[Unit]

  /* Should not fail if the same deploy added twice */
  def addAsPending(deploys: List[Deploy]): F[Unit]

  /* Should not fail if the same deploy added twice */
  def addAsProcessed(deploys: List[Deploy]): F[Unit]

  /* Will have an effect only on pending deploys */
  def markAsProcessedByHashes(hashes: List[ByteString]): F[Unit]

  /* Will have an effect only on pending deploys */
  def markAsProcessed(deploys: List[Deploy]): F[Unit] =
    markAsProcessedByHashes(deploys.map(_.deployHash))

  /* Will have an effect only on processed deploys */
  def markAsPendingByHashes(hashes: List[ByteString]): F[Unit]

  /* Will have an effect only on processed deploys */
  def markAsPending(deploys: List[Deploy]): F[Unit] =
    markAsPendingByHashes(deploys.map(_.deployHash))

  /** Will have an effect only on processed deploys.
    * After being finalized, deploys will be not be affected by any other 'mark*' methods. */
  def markAsFinalizedByHashes(hashes: List[ByteString]): F[Unit]

  /** Will have an effect only on processed deploys.
    * After being finalized, deploys will be not be affected by any other 'mark*' methods. */
  def markAsFinalized(deploys: List[Deploy]): F[Unit] =
    markAsFinalizedByHashes(deploys.map(_.deployHash))

  /** Will have an effect only on pending deploys.
    * After being discarded, deploys will be not be affected by any other 'mark*' methods. */
  def markAsDiscardedByHashes(hashesAndReasons: List[(ByteString, String)]): F[Unit]

  /** Will have an effect only on pending deploys.
    * After being discarded, deploys will be not be affected by any other 'mark*' methods. */
  def markAsDiscarded(deploysAndReasons: List[(Deploy, String)]): F[Unit] =
    markAsDiscardedByHashes(deploysAndReasons.map {
      case (d, message) => (d.deployHash, message)
    })

  /** Will have an effect only on pending deploys.
    * Marks deploys as discarded that were added as pending more than 'now - expirationPeriod' time ago. */
  def markAsDiscarded(expirationPeriod: FiniteDuration): F[Unit]

  /** Deletes discarded deploys from buffer that are older than 'now - expirationPeriod'.
    * Won't delete bodies of deploys which were [[addAsExecuted]] before.
    * Otherwise all the data will be deleted.
    * @return Number of deleted deploys from buffer minus those who [[addAsExecuted]] */
  def cleanupDiscarded(expirationPeriod: FiniteDuration): F[Int]

  def clear(): F[Unit]

  def close(): F[Unit]
}
@typeclass trait DeployStorageReader[F[_]] {
  def readProcessed: F[List[Deploy]]

  def readProcessedByAccount(account: ByteString): F[List[Deploy]]

  def readProcessedHashes: F[List[ByteString]]

  def readPending: F[List[Deploy]]

  def readPendingHashes: F[List[ByteString]]

  def readPendingHeaders: F[List[Deploy.Header]]

  def readPendingHashesAndHeaders: fs2.Stream[F, (ByteString, Deploy.Header)]

  def getPendingOrProcessed(hash: ByteString): F[Option[Deploy]]

  def sizePendingOrProcessed(): F[Long]

  def getByHash(hash: ByteString): F[Option[Deploy]]

  def getByHashes(hashes: Set[ByteString]): fs2.Stream[F, Deploy]

  /** @return List of blockHashes and processing results in descendant order by execution time (block creation timestamp)*/
  def getProcessingResults(hash: ByteString): F[List[(BlockHash, ProcessedDeploy)]]

  /** Read the status of a deploy from the buffer, if it's still in it. */
  def getBufferedStatus(hash: ByteString): F[Option[DeployInfo.Status]]

<<<<<<< HEAD
  /** @return List of deploys created by specified account*/
  def getDeploysByAccount(
      account: PublicKeyBS,
      limit: Int,
      lastTimeStamp: Long,
      lastDeployHash: DeployHash
  ): F[List[Deploy]]
=======
  def getDeployInfo(deployHash: DeployHash): F[Option[DeployInfo]]
>>>>>>> 3f8ee951
}

@typeclass trait DeployStorage[F[_]] extends DeployStorageWriter[F] with DeployStorageReader[F] {}

object DeployStorage {
  implicit def deriveDeployStorage[F[_]](
      implicit writer: DeployStorageWriter[F],
      reader: DeployStorageReader[F]
  ): DeployStorage[F] = new DeployStorage[F] {
    override def addAsExecuted(block: Block): F[Unit] =
      writer.addAsExecuted(block)

    override def addAsPending(deploys: List[Deploy]): F[Unit] =
      writer.addAsPending(deploys)

    override def addAsProcessed(deploys: List[Deploy]): F[Unit] =
      writer.addAsProcessed(deploys)

    override def markAsProcessedByHashes(hashes: List[BlockHash]): F[Unit] =
      writer.markAsProcessedByHashes(hashes)

    override def markAsPendingByHashes(hashes: List[BlockHash]): F[Unit] =
      writer.markAsPendingByHashes(hashes)

    override def markAsFinalizedByHashes(hashes: List[BlockHash]): F[Unit] =
      writer.markAsFinalizedByHashes(hashes)

    override def markAsDiscardedByHashes(hashesAndReasons: List[(BlockHash, String)]): F[Unit] =
      writer.markAsDiscardedByHashes(hashesAndReasons)

    override def markAsDiscarded(expirationPeriod: FiniteDuration): F[Unit] =
      writer.markAsDiscarded(expirationPeriod)

    override def cleanupDiscarded(expirationPeriod: FiniteDuration): F[Int] =
      writer.cleanupDiscarded(expirationPeriod)

    override def readProcessed: F[List[Deploy]] =
      reader.readProcessed

    override def readProcessedByAccount(account: BlockHash): F[List[Deploy]] =
      reader.readProcessedByAccount(account)

    override def readProcessedHashes: F[List[BlockHash]] =
      reader.readProcessedHashes

    override def readPending: F[List[Deploy]] =
      reader.readPending

    override def readPendingHashes: F[List[BlockHash]] =
      reader.readPendingHashes

    override def readPendingHeaders: F[List[Deploy.Header]] =
      reader.readPendingHeaders

    override def readPendingHashesAndHeaders: fs2.Stream[F, (ByteString, Deploy.Header)] =
      reader.readPendingHashesAndHeaders

    override def getPendingOrProcessed(hash: BlockHash): F[Option[Deploy]] =
      reader.getPendingOrProcessed(hash)

    override def sizePendingOrProcessed(): F[Long] =
      reader.sizePendingOrProcessed()

    override def getByHash(hash: ByteString): F[Option[Deploy]] =
      reader.getByHash(hash)

    override def getByHashes(hashes: Set[ByteString]): fs2.Stream[F, Deploy] =
      reader.getByHashes(hashes)

    override def getProcessingResults(hash: BlockHash): F[List[(BlockHash, ProcessedDeploy)]] =
      reader.getProcessingResults(hash)

    override def getBufferedStatus(hash: ByteString): F[Option[DeployInfo.Status]] =
      reader.getBufferedStatus(hash)

    override def getDeployInfo(deployHash: DeployHash): F[Option[DeployInfo]] =
      reader.getDeployInfo(deployHash)

    override def clear(): F[Unit] = writer.clear()

    override def close(): F[Unit] = writer.close()

<<<<<<< HEAD
    override def getDeploysByAccount(
        account: PublicKeyBS,
        limit: Int,
        lastTimeStamp: Long,
        lastDeployHash: DeployHash
    ): F[List[Deploy]] =
      reader.getDeploysByAccount(account, limit, lastTimeStamp, lastDeployHash)
=======
>>>>>>> 3f8ee951
  }
}<|MERGE_RESOLUTION|>--- conflicted
+++ resolved
@@ -96,7 +96,8 @@
   /** Read the status of a deploy from the buffer, if it's still in it. */
   def getBufferedStatus(hash: ByteString): F[Option[DeployInfo.Status]]
 
-<<<<<<< HEAD
+  def getDeployInfo(deployHash: DeployHash): F[Option[DeployInfo]]
+
   /** @return List of deploys created by specified account*/
   def getDeploysByAccount(
       account: PublicKeyBS,
@@ -104,9 +105,6 @@
       lastTimeStamp: Long,
       lastDeployHash: DeployHash
   ): F[List[Deploy]]
-=======
-  def getDeployInfo(deployHash: DeployHash): F[Option[DeployInfo]]
->>>>>>> 3f8ee951
 }
 
 @typeclass trait DeployStorage[F[_]] extends DeployStorageWriter[F] with DeployStorageReader[F] {}
@@ -189,7 +187,6 @@
 
     override def close(): F[Unit] = writer.close()
 
-<<<<<<< HEAD
     override def getDeploysByAccount(
         account: PublicKeyBS,
         limit: Int,
@@ -197,7 +194,5 @@
         lastDeployHash: DeployHash
     ): F[List[Deploy]] =
       reader.getDeploysByAccount(account, limit, lastTimeStamp, lastDeployHash)
-=======
->>>>>>> 3f8ee951
   }
 }