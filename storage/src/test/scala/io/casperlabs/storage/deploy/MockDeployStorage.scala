package io.casperlabs.storage.deploy

import cats.effect.Sync
import cats.effect.concurrent.Ref
import cats.implicits._
import com.google.protobuf.ByteString
import io.casperlabs.casper.consensus.{Block, Deploy}
import io.casperlabs.casper.consensus.info.DeployInfo
import io.casperlabs.crypto.codec.Base16
import io.casperlabs.crypto.Keys.{PublicKey, PublicKeyBS}
import io.casperlabs.shared.Log
import io.casperlabs.storage.block.BlockStorage.{BlockHash, DeployHash}
import io.casperlabs.storage.deploy.MockDeployStorage.Metadata
import io.casperlabs.shared.Sorting.byteStringOrdering

import scala.concurrent.duration.FiniteDuration

class MockDeployStorage[F[_]: Sync: Log](
    deploysWithMetadataRef: Ref[F, Map[Deploy, Metadata]]
) extends DeployStorage[F] {

  // Deploys not yet included in a block
  private val PendingStatusCode = 0
  // Deploys that have been processed at least once,
  // waiting to be finalized or orphaned
  private val ProcessedStatusCode = 1
  // Deploys that have been discarded for some reason and should be deleted after a while
  private val DiscardedStatusCode        = 2
  private val ExecutionErrorStatusCode   = 3
  private val ExecutionSuccessStatusCode = 4

  override def addAsExecuted(block: Block): F[Unit] =
    logOperation(
      s"addAsExecuted(blockHash = ${blockHashToString(block)}, deploys = ${processedDeploysToString(block)})",
      deploysWithMetadataRef.update { deploys =>
        def metadata(pd: Block.ProcessedDeploy, acc: Map[Deploy, Metadata]) = {
          val prev = acc.getOrElse(
            pd.getDeploy,
            Metadata(
              if (pd.isError) ExecutionErrorStatusCode else ExecutionSuccessStatusCode,
              "",
              now,
              now,
              Nil
            )
          )
          prev.copy(processingResults = (block.blockHash, pd) :: prev.processingResults)
        }

        block.getBody.deploys.foldLeft(deploys) {
          case (acc, pd) => acc + (pd.getDeploy -> metadata(pd, acc))
        }
      }
    )

  override def getProcessingResults(hash: ByteString): F[List[(BlockHash, Block.ProcessedDeploy)]] =
    deploysWithMetadataRef.get.map(_.collect {
      case (d, Metadata(_, _, _, _, processingResults)) if d.deployHash == hash => processingResults
    }.toList.flatten)

  override def addAsPending(deploys: List[Deploy]): F[Unit] =
    logOperation(
      s"addAsPending(deploys = ${deploysToString(deploys)})",
      addWithStatus(deploys, PendingStatusCode)
    )

  override def addAsProcessed(deploys: List[Deploy]): F[Unit] =
    logOperation(
      s"addAsProcessed(deploys = ${deploysToString(deploys)})",
      addWithStatus(deploys, ProcessedStatusCode)
    )

  private def addWithStatus(deploys: List[Deploy], status: Int): F[Unit] =
    deploysWithMetadataRef.update(
      deploys
        .map(
          d => (d, Metadata(status, "", now, now, Nil))
        )
        .toMap ++ _
    )

  override def markAsPendingByHashes(hashes: List[ByteString]): F[Unit] =
    logOperation(
      s"markAsPending(hashes = ${hashesToString(hashes)})",
      setStatus(hashes.map(_ -> ""), PendingStatusCode, ProcessedStatusCode)
    )

  override def markAsProcessedByHashes(hashes: List[ByteString]): F[Unit] =
    logOperation(
      s"markAsProcessed(hashes = ${hashesToString(hashes)})",
      setStatus(hashes.map(_ -> ""), ProcessedStatusCode, PendingStatusCode)
    )

  override def markAsFinalizedByHashes(hashes: List[ByteString]): F[Unit] =
    logOperation(
      s"markAsFinalized(hashes = ${hashesToString(hashes)})",
      deploysWithMetadataRef.update(_.filter {
        case (deploy, Metadata(`ProcessedStatusCode`, _, _, _, _))
            if hashes.contains(deploy.deployHash) =>
          false
        case _ => true
      })
    )

  override def markAsDiscardedByHashes(hashesAndReasons: List[(ByteString, String)]): F[Unit] =
    logOperation(
      s"markAsDiscarded(hashes = ${hashesToString(hashesAndReasons.map(_._1))})",
      setStatus(hashesAndReasons, DiscardedStatusCode, PendingStatusCode)
    )

  private def setStatus(
      hashesAndReasons: Seq[(ByteString, String)],
      newStatus: Int,
      prevStatus: Int
  ): F[Unit] = {
    val updates = hashesAndReasons.toMap
    deploysWithMetadataRef.update(_.map {
      case (deploy, Metadata(`prevStatus`, _, _, createdAt, processingResults))
          if updates contains deploy.deployHash =>
        (
          deploy,
          Metadata(newStatus, updates(deploy.deployHash), now, createdAt, processingResults)
        )
      case x => x
    }) >> logCurrentState()
  }

  override def markAsDiscarded(expirationPeriod: FiniteDuration): F[Unit] =
    logOperation(
      s"markAsDiscarded(expirationPeriod = ${expirationPeriod.toCoarsest.toString()})",
      deploysWithMetadataRef.update(_.map {
        case (deploy, Metadata(`PendingStatusCode`, _, updatedAt, createdAt, processingResults))
            if updatedAt < now - expirationPeriod.toMillis =>
          (
            deploy,
            Metadata(DiscardedStatusCode, "Expired.", now, createdAt, processingResults)
          )
        case x => x
      })
    )

  override def cleanupDiscarded(expirationPeriod: FiniteDuration): F[Int] = {
    val selectDiscarding: ((Deploy, Metadata)) => Boolean = (_: (Deploy, Metadata)) match {
      case (_, Metadata(`DiscardedStatusCode`, _, updatedAt, _, processingResults))
          if updatedAt < now - expirationPeriod.toMillis && processingResults.isEmpty =>
        true
      case _ => false
    }

    logOperation(
      "cleanupDiscarded",
      deploysWithMetadataRef.modify { ds =>
        val deletedNum = ds.count(selectDiscarding)
        (ds.filterNot { case (d, metadata) => selectDiscarding((d, metadata)) }, deletedNum)
      }
    )
  }

  override def readProcessed: F[List[Deploy]] = readByStatus(ProcessedStatusCode)

  override def readProcessedByAccount(account: ByteString): F[List[Deploy]] =
    readProcessed.map(_.filter(_.getHeader.accountPublicKey == account))

  override def readProcessedHashes: F[List[ByteString]] = readProcessed.map(_.map(_.deployHash))

  override def readPending: F[List[Deploy]] = readByStatus(PendingStatusCode)

  override def readPendingHashes: F[List[ByteString]] = readPending.map(_.map(_.deployHash))

  override def readPendingHeaders: F[List[Deploy.Header]] = readPending.map(_.map(_.getHeader))

  override def readPendingHashesAndHeaders: fs2.Stream[F, (ByteString, Deploy.Header)] =
    fs2.Stream
      .eval(
        for {
          hashes  <- readPendingHashes
          headers <- readPendingHeaders
        } yield hashes.zip(headers)
      )
      .flatMap(result => fs2.Stream.fromIterator(result.toIterator))

  override def getByHashes(l: Set[ByteString]): fs2.Stream[F, Deploy] = {
    val deploys =
      (readPending, readProcessed).mapN(_ ++ _).map(_.filter(d => l.contains(d.deployHash)))
    fs2.Stream
      .eval(deploys)
      .flatMap(all => fs2.Stream.fromIterator(all.toIterator))
  }

  def getByHash(hash: ByteString): F[Option[Deploy]] =
    getByHashes(Set(hash)).compile.last

  private def readByStatus(status: Int): F[List[Deploy]] =
    deploysWithMetadataRef.get.map(_.collect {
      case (deploy, Metadata(`status`, _, _, _, _)) => deploy
    }.toList)

  override def sizePendingOrProcessed(): F[Long] =
    (readProcessed, readPending).mapN(_.size + _.size).map(_.toLong)

  override def getPendingOrProcessed(hash: ByteString): F[Option[Deploy]] =
    deploysWithMetadataRef.get.map(_.collectFirst {
      case (d, Metadata(`PendingStatusCode` | `ProcessedStatusCode`, _, _, _, _))
          if d.deployHash == hash =>
        d
    })

  override def getBufferedStatus(hash: ByteString): F[Option[DeployInfo.Status]] =
    deploysWithMetadataRef.get.map(_.collectFirst {
      case (d, Metadata(status, msg, _, _, _)) if d.deployHash == hash =>
        DeployInfo.Status(
          state = status match {
            case `PendingStatusCode`   => DeployInfo.State.PENDING
            case `ProcessedStatusCode` => DeployInfo.State.PROCESSED
            case `DiscardedStatusCode` => DeployInfo.State.DISCARDED
            case _                     => DeployInfo.State.UNDEFINED
          },
          message = msg
        )
    })

  override def clear(): F[Unit] = ().pure[F]

  override def close(): F[Unit] = ().pure[F]

  private def logOperation[A](opMsg: String, op: F[A]): F[A] =
    for {
      _ <- Log[F].info(s"DeployBuffer.$opMsg")
      a <- op
      _ <- logCurrentState()
    } yield a

  private def logCurrentState(): F[Unit] = {
    def statusToString(s: Int): String = s match {
      case 0 => "pending"
      case 1 => "processed"
      case 2 => "discarded"
      case 3 => "execution error"
      case 4 => "execution success"
    }

    val getStateDesc = deploysWithMetadataRef.get.map { deploys =>
      deploys.toList
        .groupBy(_._2.status)
        .map {
          case (status, ds) =>
            val s = statusToString(status)
            val dss = ds
              .map {
                case (d, _) => deployToString(d)
              }
              .mkString(", ")
            s + ": " + dss
        }
        .mkString("; ")
    }

    def log(stateDesc: String): F[Unit] =
      Log[F].info(s"Current state of deploy buffer: $stateDesc")

    for {
      stateDesc <- getStateDesc
      _         <- log(stateDesc)
    } yield ()
  }

  private def deployToString(d: Deploy): String    = Base16.encode(d.deployHash.toByteArray).take(4)
  private def hashToString(hs: ByteString): String = Base16.encode(hs.toByteArray).take(4)

  private def deploysToString(ds: List[Deploy]): String    = ds.map(deployToString).mkString(", ")
  private def hashesToString(hs: List[ByteString]): String = hs.map(hashToString).mkString(", ")

  private def blockHashToString(b: Block): String = Base16.encode(b.blockHash.toByteArray).take(4)
  private def processedDeploysToString(b: Block): String =
    b.getBody.deploys.map(pd => deployToString(pd.getDeploy)).mkString(", ")

  private def now = System.currentTimeMillis()

<<<<<<< HEAD
  override def getDeploysByAccount(
      account: PublicKeyBS,
      limit: Int,
      lastTimeStamp: Long,
      lastDeployHash: DeployHash
  ): F[List[Deploy]] =
    deploysWithMetadataRef.get.map(
      _.keys
        .filter { d =>
          if (PublicKey(d.getHeader.accountPublicKey) != account) {
            false
          } else {
            val strictEarlier = d.getHeader.timestamp < lastTimeStamp
            strictEarlier || d.getHeader.timestamp == lastTimeStamp && byteStringOrdering
              .lt(d.deployHash, lastDeployHash)
          }
        }
        .toList
        .sortBy(d => (d.getHeader.timestamp, d.deployHash))
        .reverse
        .take(limit)
    )
=======
  override def getDeployInfo(deployHash: DeployHash): F[Option[DeployInfo]] =
    none[DeployInfo].pure[F]
>>>>>>> 3f8ee951
}

object MockDeployStorage {
  case class Metadata(
      status: Int,
      message: String,
      updatedAt: Long,
      createdAt: Long,
      processingResults: List[(ByteString, Block.ProcessedDeploy)]
  )

  def create[F[_]: Sync: Log](): F[DeployStorage[F]] =
    for {
      ref <- Ref.of[F, Map[Deploy, Metadata]](Map.empty)
    } yield new MockDeployStorage[F](ref): DeployStorage[F]

  def unsafeCreate[F[_]: Sync: Log](): DeployStorage[F] =
    new MockDeployStorage[F](Ref.unsafe[F, Map[Deploy, Metadata]](Map.empty))
}<|MERGE_RESOLUTION|>--- conflicted
+++ resolved
@@ -276,7 +276,9 @@
 
   private def now = System.currentTimeMillis()
 
-<<<<<<< HEAD
+  override def getDeployInfo(deployHash: DeployHash): F[Option[DeployInfo]] =
+    none[DeployInfo].pure[F]
+
   override def getDeploysByAccount(
       account: PublicKeyBS,
       limit: Int,
@@ -299,10 +301,6 @@
         .reverse
         .take(limit)
     )
-=======
-  override def getDeployInfo(deployHash: DeployHash): F[Option[DeployInfo]] =
-    none[DeployInfo].pure[F]
->>>>>>> 3f8ee951
 }
 
 object MockDeployStorage {
